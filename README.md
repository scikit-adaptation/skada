--- conflicted
+++ resolved
@@ -245,10 +245,8 @@
 
 [36] Xiao, Zhiqing, Wang, Haobo, Jin, Ying, Feng, Lei, Chen, Gang, Huang, Fei, Zhao, Junbo.[SPA: A Graph Spectral Alignment Perspective for Domain Adaptation](https://arxiv.org/pdf/2310.17594). In Neurips, 2023.
 
-<<<<<<< HEAD
-[37] Álvarez-Esteban, Pedro C., et al. [A fixed-point approach to barycenters in Wasserstein space.](https://arxiv.org/abs/1511.05355) Journal of Mathematical Analysis and Applications 441.2 (2016): 744-762
-
-[38] Montesuma, Eduardo, Fred Maurice Ngole Mboula, and Antoine Souloumiac. [Multi-source domain adaptation through dataset dictionary learning in wasserstein space.](https://arxiv.org/pdf/2307.14953) ECAI 2023. IOS Press, 2023. 1739-1746.
-=======
 [37] Xie, Renchunzi, Odonnat, Ambroise, Feofanov, Vasilii, Deng, Weijian, Zhang, Jianfeng and An, Bo. [MaNo: Exploiting Matrix Norm for Unsupervised Accuracy Estimation Under Distribution Shifts](https://arxiv.org/pdf/2405.18979). In NeurIPS, 2024.
->>>>>>> 57300c75
+
+[38] Álvarez-Esteban, Pedro C., et al. [A fixed-point approach to barycenters in Wasserstein space.](https://arxiv.org/abs/1511.05355) Journal of Mathematical Analysis and Applications 441.2 (2016): 744-762
+
+[39] Montesuma, Eduardo, Fred Maurice Ngole Mboula, and Antoine Souloumiac. [Multi-source domain adaptation through dataset dictionary learning in wasserstein space.](https://arxiv.org/pdf/2307.14953) ECAI 2023. IOS Press, 2023. 1739-1746.