# SKADA - Domain Adaptation with scikit-learn and PyTorch

[![PyPI version](https://badge.fury.io/py/skada.svg)](https://badge.fury.io/py/skada)
[![Build Status](https://github.com/scikit-adaptation/skada/actions/workflows/testing.yml/badge.svg)](https://github.com/scikit-adaptation/skada/actions)
[![Codecov Status](https://codecov.io/gh/scikit-adaptation/skada/branch/main/graph/badge.svg)](https://codecov.io/gh/scikit-adaptation/skada)
[![License](https://img.shields.io/badge/License-BSD_3--Clause-blue.svg)](https://opensource.org/licenses/BSD-3-Clause)
[![DOI](https://zenodo.org/badge/DOI/10.5281/zenodo.12666838.svg)](https://doi.org/10.5281/zenodo.12666838)

> [!WARNING]
> This library is currently in a phase of active development. All features are subject to change without prior notice. If you are interested in collaborating, please feel free to reach out by opening an issue or starting a discussion.

SKADA is a library for domain adaptation (DA) with a scikit-learn and PyTorch/skorch
compatible API with the following features:

- DA estimators and transformers with a scikit-learn compatible API (fit, transform, predict).
- PyTorch/skorch API for deep learning DA algorithms.
- Classifier/Regressor and data Adapter DA algorithms compatible with scikit-learn pipelines.
- Compatible with scikit-learn validation loops (cross_val_score, GridSearchCV, etc).

**Citation**: If you use this library in your research, please cite the following reference:

```
Gnassounou T., Kachaiev O., Flamary R., Collas A., Lalou Y., de Mathelin A., Gramfort A., Bueno R., Michel F., Mellot A.,  Loison V., Odonnat A., Moreau T. (2024). SKADA : Scikit Adaptation (version 0.3.0). URL: https://scikit-adaptation.github.io/
```

or in Bibtex format :

```bibtex
@misc{gnassounou2024skada,
author = {Gnassounou, Théo and Kachaiev, Oleksii and Flamary, Rémi and Collas, Antoine and Lalou, Yanis and de Mathelin, Antoine and Gramfort, Alexandre and Bueno, Ruben and Michel, Florent and Mellot, Apolline and  Loison, Virginie and Odonnat, Ambroise and Moreau, Thomas},
month = {7},
title = {SKADA : Scikit Adaptation},
url = {https://scikit-adaptation.github.io/},
year = {2024}
}
```


## Implemented algorithms

The following algorithms are currently implemented.

### Domain adaptation algorithms

- Sample reweighting methods (Gaussian [1], Discriminant [2], KLIEPReweight [3],
  DensityRatio [4], TarS [21], KMMReweight [23])
- Sample mapping methods (CORAL [5], Optimal Transport DA OTDA [6], LinearMonge [7], LS-ConS [21])
- Subspace methods (SubspaceAlignment [8], TCA [9], Transfer Subspace Learning [27])
- Other methods (JDOT [10], DASVM [11], OT Label Propagation [28])

Any methods that can be cast as an adaptation of the input data can be used in one of two ways:
- a scikit-learn transformer (Adapter) which provides both a full Classifier/Regressor estimator
 - or an `Adapter` that can be used in a DA pipeline with `make_da_pipeline`. 
 Refer to the examples below and visit [the gallery](https://scikit-adaptation.github.io/auto_examples/index.html)for more details.

### Deep learning domain adaptation algorithms

- Deep Correlation alignment (DeepCORAL [12])
- Deep joint distribution optimal (DeepJDOT [13])
- Divergence minimization (MMD/DAN [14])
- Adversarial/discriminator based DA (DANN [15], CDAN [16])

### DA metrics

- Importance Weighted [17]
- Prediction entropy [18]
- Soft neighborhood density [19]
- Deep Embedded Validation (DEV) [20]
- Circular Validation [11]


## Installation

The library is not yet available on PyPI. You can install it from the source code.
```python
pip install git+https://github.com/scikit-adaptation/skada
```

## Short examples

We provide here a few examples to illustrate the use of the library. For more
details, please refer to this [example](https://scikit-adaptation.github.io/auto_examples/plot_how_to_use_skada.html), the [quick start guide](https://scikit-adaptation.github.io/quickstart.html) and the [gallery](https://scikit-adaptation.github.io/auto_examples/index.html).

First, the DA data in the SKADA API is stored in the following format:

```python
X, y, sample_domain 
```

Where `X` is the input data, `y` is the target labels and `sample_domain` is the
domain labels (positive for source and negative for target domains). We provide
below an example ho how to fit a DA estimator:

```python
from skada import CORAL

da = CORAL()
da.fit(X, y, sample_domain=sample_domain) # sample_domain passed by name

ypred = da.predict(Xt) # predict on test data
```

One can also use `Adapter` classes to create a full pipeline with DA:

```python
from skada import CORALAdapter, make_da_pipeline
from sklearn.preprocessing import StandardScaler
from sklearn.linear_model import LogisticRegression

pipe = make_da_pipeline(StandardScaler(), CORALAdapter(), LogisticRegression())

pipe.fit(X, y, sample_domain=sample_domain) # sample_domain passed by name
```

Please note that for `Adapter` classes that implement sample reweighting, the 
subsequent classifier/regressor must require sample_weights as input. This is
done with the `set_fit_requires` method. For instance, with `LogisticRegression`, you
would use `LogisticRegression().set_fit_requires('sample_weight')`:

```python
from skada import GaussianReweightAdapter, make_da_pipeline
pipe = make_da_pipeline(GaussianReweightAdapter(),
                        LogisticRegression().set_fit_request(sample_weight=True))
```

Finally SKADA can be used for cross validation scores estimation and hyperparameter
selection :

```python
from sklearn.model_selection import cross_val_score, GridSearchCV
from sklearn.preprocessing import StandardScaler
from sklearn.linear_model import LogisticRegression

from skada import CORALAdapter, make_da_pipeline
from skada.model_selection import SourceTargetShuffleSplit
from skada.metrics import PredictionEntropyScorer

# make pipeline
pipe = make_da_pipeline(StandardScaler(), CORALAdapter(), LogisticRegression())

# split and score
cv = SourceTargetShuffleSplit()
scorer = PredictionEntropyScorer()

# cross val score
scores = cross_val_score(pipe, X, y, params={'sample_domain': sample_domain}, 
                         cv=cv, scoring=scorer)

# grid search
param_grid = {'coraladapter__reg': [0.1, 0.5, 0.9]}
grid_search = GridSearchCV(estimator=pipe,
                           param_grid=param_grid,
                           cv=cv, scoring=scorer)

grid_search.fit(X, y, sample_domain=sample_domain)
```

## Acknowledgements

This toolbox has been created and is maintained by the SKADA team that includes the following members:

* [Théo Gnassounou](https://tgnassou.github.io/)
* [Oleksii Kachaiev](https://kachayev.github.io/talks/)
* [Rémi Flamary](https://remi.flamary.com/)
* [Antoine Collas](https://www.antoinecollas.fr/)
* [Yanis Lalou](https://github.com/YanisLalou)
* [Antoine de Mathelin](https://scholar.google.com/citations?user=h79bffAAAAAJ&hl=fr)
* [Ruben Bueno]()

## License

The library is distributed under the 3-Clause BSD license.

## References

[1] Shimodaira Hidetoshi. ["Improving predictive inference under covariate shift by weighting the log-likelihood function."](https://citeseerx.ist.psu.edu/document?repid=rep1&type=pdf&doi=235723a15c86c369c99a42e7b666dfe156ad2cba) Journal of statistical planning and inference 90, no. 2 (2000): 227-244.

[2] Sugiyama Masashi, Taiji Suzuki, and Takafumi Kanamori. ["Density-ratio matching under the Bregman divergence: a unified framework of density-ratio estimation."](https://citeseerx.ist.psu.edu/document?repid=rep1&type=pdf&doi=f1467208a75def8b2e52a447ab83644db66445ea) Annals of the Institute of Statistical Mathematics 64 (2012): 1009-1044.

[3] Sugiyama Masashi, Taiji Suzuki, Shinichi Nakajima, Hisashi Kashima, Paul Von Bünau, and Motoaki Kawanabe. ["Direct importance estimation for covariate shift adaptation."](https://citeseerx.ist.psu.edu/document?repid=rep1&type=pdf&doi=af14e09a9f829b9f0952eac244b0ac0c8bda2ca8) Annals of the Institute of Statistical Mathematics 60 (2008): 699-746.

[4] Sugiyama Masashi, and Klaus-Robert Müller. ["Input-dependent estimation of generalization error under covariate shift."](https://web.archive.org/web/20070221112234id_/http://sugiyama-www.cs.titech.ac.jp:80/~sugi/2005/IWSIC.pdf) (2005): 249-279.

[5] Sun Baochen, Jiashi Feng, and Kate Saenko. ["Correlation alignment for unsupervised domain adaptation."](https://arxiv.org/pdf/1612.01939.pdf) Domain adaptation in computer vision applications (2017): 153-171.

[6] Courty Nicolas, Flamary Rémi, Tuia Devis, and Alain Rakotomamonjy. ["Optimal transport for domain adaptation."](https://arxiv.org/pdf/1507.00504.pdf) IEEE Trans. Pattern Anal. Mach. Intell 1, no. 1-40 (2016): 2.

[7] Flamary, R., Lounici, K., & Ferrari, A. (2019). [Concentration bounds for linear monge mapping estimation and optimal transport domain adaptation](https://arxiv.org/pdf/1905.10155.pdf). arXiv preprint arXiv:1905.10155.

[8] Fernando, B., Habrard, A., Sebban, M., & Tuytelaars, T. (2013). [Unsupervised visual domain adaptation using subspace alignment](https://openaccess.thecvf.com/content_iccv_2013/papers/Fernando_Unsupervised_Visual_Domain_2013_ICCV_paper.pdf). In Proceedings of the IEEE international conference on computer vision (pp. 2960-2967).

[9] Pan, S. J., Tsang, I. W., Kwok, J. T., & Yang, Q. (2010). [Domain adaptation via transfer component analysis](https://citeseerx.ist.psu.edu/document?repid=rep1&type=pdf&doi=4823e52161ec339d4d3526099a5477321f6a9a0f). IEEE transactions on neural networks, 22(2), 199-210.

[10] Courty, N., Flamary, R., Habrard, A., & Rakotomamonjy, A. (2017). [Joint distribution optimal transportation for domain adaptation](https://proceedings.neurips.cc/paper_files/paper/2017/file/0070d23b06b1486a538c0eaa45dd167a-Paper.pdf). Advances in neural information processing systems, 30.

[11] Bruzzone, L., & Marconcini, M. (2009). [Domain adaptation problems: A DASVM classification technique and a circular validation strategy.](https://rslab.disi.unitn.it/papers/R82-PAMI.pdf) IEEE transactions on pattern analysis and machine intelligence, 32(5), 770-787.

[12] Sun, B., & Saenko, K. (2016). [Deep coral: Correlation alignment for deep domain adaptation](https://arxiv.org/pdf/1607.01719.pdf). In Computer Vision–ECCV 2016 Workshops: Amsterdam, The Netherlands, October 8-10 and 15-16, 2016, Proceedings, Part III 14 (pp. 443-450). Springer International Publishing.

[13] Damodaran, B. B., Kellenberger, B., Flamary, R., Tuia, D., & Courty, N. (2018). [Deepjdot: Deep joint distribution optimal transport for unsupervised domain adaptation](https://openaccess.thecvf.com/content_ECCV_2018/papers/Bharath_Bhushan_Damodaran_DeepJDOT_Deep_Joint_ECCV_2018_paper.pdf). In Proceedings of the European conference on computer vision (ECCV) (pp. 447-463).

[14] Long, M., Cao, Y., Wang, J., & Jordan, M. (2015, June). [Learning transferable features with deep adaptation networks](https://proceedings.mlr.press/v37/long15.pdf). In International conference on machine learning (pp. 97-105). PMLR.

[15] Ganin, Y., Ustinova, E., Ajakan, H., Germain, P., Larochelle, H., Laviolette, F., ... & Lempitsky, V. (2016). [Domain-adversarial training of neural networks](https://www.jmlr.org/papers/volume17/15-239/15-239.pdf). Journal of machine learning research, 17(59), 1-35.

[16] Long, M., Cao, Z., Wang, J., & Jordan, M. I. (2018). [Conditional adversarial domain adaptation](https://proceedings.neurips.cc/paper_files/paper/2018/file/ab88b15733f543179858600245108dd8-Paper.pdf). Advances in neural information processing systems, 31.

[17] Sugiyama, M., Krauledat, M., & Müller, K. R. (2007). [Covariate shift adaptation by importance weighted cross validation](https://www.jmlr.org/papers/volume8/sugiyama07a/sugiyama07a.pdf). Journal of Machine Learning Research, 8(5).

[18] Morerio, P., Cavazza, J., & Murino, V. (2017).[ Minimal-entropy correlation alignment for unsupervised deep domain adaptation](https://arxiv.org/pdf/1711.10288.pdf). arXiv preprint arXiv:1711.10288.

[19] Saito, K., Kim, D., Teterwak, P., Sclaroff, S., Darrell, T., & Saenko, K. (2021). [Tune it the right way: Unsupervised validation of domain adaptation via soft neighborhood density](https://openaccess.thecvf.com/content/ICCV2021/papers/Saito_Tune_It_the_Right_Way_Unsupervised_Validation_of_Domain_Adaptation_ICCV_2021_paper.pdf). In Proceedings of the IEEE/CVF International Conference on Computer Vision (pp. 9184-9193).

[20] You, K., Wang, X., Long, M., & Jordan, M. (2019, May). [Towards accurate model selection in deep unsupervised domain adaptation](https://proceedings.mlr.press/v97/you19a/you19a.pdf). In International Conference on Machine Learning (pp. 7124-7133). PMLR.

[21] Zhang, K., Schölkopf, B., Muandet, K., Wang, Z. (2013). [Domain Adaptation under Target and Conditional Shift](http://proceedings.mlr.press/v28/zhang13d.pdf). In International Conference on Machine Learning (pp. 819-827). PMLR.

[22] Loog, M. (2012). Nearest neighbor-based importance weighting. In 2012 IEEE International Workshop on Machine Learning for Signal Processing, pages 1–6. IEEE (https://arxiv.org/pdf/2102.02291.pdf)

[23] Domain Adaptation Problems: A DASVM ClassificationTechnique and a Circular Validation StrategyLorenzo Bruzzone, Fellow, IEEE, and Mattia Marconcini, Member, IEEE (https://rslab.disi.unitn.it/papers/R82-PAMI.pdf)

[24] Loog, M. (2012). Nearest neighbor-based importance weighting. In 2012 IEEE International Workshop on Machine Learning for Signal Processing, pages 1–6. IEEE (https://arxiv.org/pdf/2102.02291.pdf)

[25] J. Huang, A. Gretton, K. Borgwardt, B. Schölkopf and A. J. Smola. Correcting sample selection bias by unlabeled data. In NIPS, 2007. (https://citeseerx.ist.psu.edu/document?repid=rep1&type=pdf&doi=07117994f0971b2fc2df95adb373c31c3d313442)

[26] Long, M., Wang, J., Ding, G., Sun, J., and Yu, P. (2014). [Transfer joint matching for unsupervised domain adaptation. In IEEE Conference on Computer Vision and Pattern Recognition (CVPR), pages 1410–1417](https://citeseerx.ist.psu.edu/document?repid=rep1&type=pdf&doi=a279f53f386ac78345b67e13c1808880c718efdf)

[27] S. Si, D. Tao and B. Geng. In IEEE Transactions on Knowledge and Data Engineering, (2010) [Bregman Divergence-Based Regularization for Transfer Subspace Learning](https://citeseerx.ist.psu.edu/document?repid=rep1&type=pdf&doi=4118b4fc7d61068b9b448fd499876d139baeec81)

[28] Solomon, J., Rustamov, R., Guibas, L., & Butscher, A. (2014, January). [Wasserstein propagation for semi-supervised learning](https://proceedings.mlr.press/v32/solomon14.pdf). In International Conference on Machine Learning (pp. 306-314). PMLR.

[29] Montesuma, Eduardo Fernandes, and Fred Maurice Ngole Mboula. ["Wasserstein barycenter for multi-source domain adaptation."](https://openaccess.thecvf.com/content/CVPR2021/papers/Montesuma_Wasserstein_Barycenter_for_Multi-Source_Domain_Adaptation_CVPR_2021_paper.pdf) In Proceedings of the IEEE/CVF conference on computer vision and pattern recognition, pp. 16785-16793. 2021.

[30] Gnassounou, Theo, Rémi Flamary, and Alexandre Gramfort. ["Convolution Monge Mapping Normalization for learning on sleep data."](https://proceedings.neurips.cc/paper_files/paper/2023/file/21718991f6acf19a42376b5c7a8668c5-Paper-Conference.pdf) Advances in Neural Information Processing Systems 36 (2024).

[31] Redko, Ievgen, Nicolas Courty, Rémi Flamary, and Devis Tuia.[ "Optimal transport for multi-source domain adaptation under target shift."](https://proceedings.mlr.press/v89/redko19a/redko19a.pdf) In The 22nd International Conference on artificial intelligence and statistics, pp. 849-858. PMLR, 2019.

[32] Hu, D., Liang, J., Liew, J. H., Xue, C., Bai, S., & Wang, X. (2023). [Mixed Samples as Probes for Unsupervised Model Selection in Domain Adaptation](https://proceedings.neurips.cc/paper_files/paper/2023/file/7721f1fea280e9ffae528dc78c732576-Paper-Conference.pdf). Advances in Neural Information Processing Systems 36 (2024).

[33] Kang, G., Jiang, L., Yang, Y., & Hauptmann, A. G. (2019). [Contrastive Adaptation Network for Unsupervised Domain Adaptation](https://arxiv.org/abs/1901.00976). In Proceedings of the IEEE/CVF Conference on Computer Vision and Pattern Recognition (pp. 4893-4902).

[34] Jin, Ying, Wang, Ximei, Long, Mingsheng, Wang, Jianmin. [Minimum Class Confusion for Versatile Domain Adaptation](https://arxiv.org/pdf/1912.03699). ECCV, 2020. 

<<<<<<< HEAD
[35] Xiao, Zhiqing, Wang, Haobo, Jin, Ying, Feng, Lei, Chen, Gang, Huang, Fei, Zhao, Junbo.[SPA: A Graph Spectral Alignment Perspective for Domain Adaptation](https://arxiv.org/pdf/2310.17594). In Neurips, 2023.
=======
[35] Zhang, Y., Liu, T., Long, M., & Jordan, M. I. (2019). [Bridging Theory and Algorithm for Domain Adaptation](https://arxiv.org/abs/1904.05801). In Proceedings of the 36th International Conference on Machine Learning, (pp. 7404-7413).
>>>>>>> 4e7af504
<|MERGE_RESOLUTION|>--- conflicted
+++ resolved
@@ -241,8 +241,6 @@
 
 [34] Jin, Ying, Wang, Ximei, Long, Mingsheng, Wang, Jianmin. [Minimum Class Confusion for Versatile Domain Adaptation](https://arxiv.org/pdf/1912.03699). ECCV, 2020. 
 
-<<<<<<< HEAD
-[35] Xiao, Zhiqing, Wang, Haobo, Jin, Ying, Feng, Lei, Chen, Gang, Huang, Fei, Zhao, Junbo.[SPA: A Graph Spectral Alignment Perspective for Domain Adaptation](https://arxiv.org/pdf/2310.17594). In Neurips, 2023.
-=======
 [35] Zhang, Y., Liu, T., Long, M., & Jordan, M. I. (2019). [Bridging Theory and Algorithm for Domain Adaptation](https://arxiv.org/abs/1904.05801). In Proceedings of the 36th International Conference on Machine Learning, (pp. 7404-7413).
->>>>>>> 4e7af504
+
+[36] Xiao, Zhiqing, Wang, Haobo, Jin, Ying, Feng, Lei, Chen, Gang, Huang, Fei, Zhao, Junbo.[SPA: A Graph Spectral Alignment Perspective for Domain Adaptation](https://arxiv.org/pdf/2310.17594). In Neurips, 2023.