# SKADA - Domain Adaptation with scikit-learn and PyTorch

[![PyPI version](https://badge.fury.io/py/skada.svg)](https://badge.fury.io/py/skada)
[![Build Status](https://github.com/scikit-adaptation/skada/actions/workflows/testing.yml/badge.svg)](https://github.com/scikit-adaptation/skada/actions)
[![Codecov Status](https://codecov.io/gh/scikit-adaptation/skada/branch/main/graph/badge.svg)](https://codecov.io/gh/scikit-adaptation/skada)
[![License](https://img.shields.io/badge/License-BSD_3--Clause-blue.svg)](https://opensource.org/licenses/BSD-3-Clause)
[![DOI](https://zenodo.org/badge/DOI/10.5281/zenodo.12666838.svg)](https://doi.org/10.5281/zenodo.12666838)

> [!WARNING]
> This library is currently in a phase of active development. All features are subject to change without prior notice. If you are interested in collaborating, please feel free to reach out by opening an issue or starting a discussion.

SKADA is a library for domain adaptation (DA) with a scikit-learn and PyTorch/skorch
compatible API with the following features:

- DA estimators and transformers with a scikit-learn compatible API (fit, transform, predict).
- PyTorch/skorch API for deep learning DA algorithms.
- Classifier/Regressor and data Adapter DA algorithms compatible with scikit-learn pipelines.
- Compatible with scikit-learn validation loops (cross_val_score, GridSearchCV, etc).

**Citation**: If you use this library in your research, please cite the following reference:

```
Gnassounou T., Kachaiev O., Flamary R., Collas A., Lalou Y., de Mathelin A., Gramfort A., Bueno R., Michel F., Mellot A.,  Loison V., Odonnat A., Moreau T. (2024). SKADA : Scikit Adaptation (version 0.3.0). URL: https://scikit-adaptation.github.io/
```

or in Bibtex format :

```bibtex
@misc{gnassounou2024skada,
author = {Gnassounou, Théo and Kachaiev, Oleksii and Flamary, Rémi and Collas, Antoine and Lalou, Yanis and de Mathelin, Antoine and Gramfort, Alexandre and Bueno, Ruben and Michel, Florent and Mellot, Apolline and  Loison, Virginie and Odonnat, Ambroise and Moreau, Thomas},
month = {7},
title = {SKADA : Scikit Adaptation},
url = {https://scikit-adaptation.github.io/},
year = {2024}
}
```


## Implemented algorithms

The following algorithms are currently implemented.

### Domain adaptation algorithms

- Sample reweighting methods (Gaussian [1], Discriminant [2], KLIEPReweight [3],
  DensityRatio [4], TarS [21], KMMReweight [23])
- Sample mapping methods (CORAL [5], Optimal Transport DA OTDA [6], LinearMonge [7], LS-ConS [21])
- Subspace methods (SubspaceAlignment [8], TCA [9], Transfer Subspace Learning [27])
- Other methods (JDOT [10], DASVM [11], OT Label Propagation [28])

Any methods that can be cast as an adaptation of the input data can be used in one of two ways:
- a scikit-learn transformer (Adapter) which provides both a full Classifier/Regressor estimator
 - or an `Adapter` that can be used in a DA pipeline with `make_da_pipeline`. 
 Refer to the examples below and visit [the gallery](https://scikit-adaptation.github.io/auto_examples/index.html)for more details.

### Deep learning domain adaptation algorithms

- Deep Correlation alignment (DeepCORAL [12])
- Deep joint distribution optimal (DeepJDOT [13])
- Divergence minimization (MMD/DAN [14])
- Adversarial/discriminator based DA (DANN [15], CDAN [16])

### DA metrics

- Importance Weighted [17]
- Prediction entropy [18]
- Soft neighborhood density [19]
- Deep Embedded Validation (DEV) [20]
- Circular Validation [11]


## Installation

The library is not yet available on PyPI. You can install it from the source code.
```python
pip install git+https://github.com/scikit-adaptation/skada
```

## Short examples

We provide here a few examples to illustrate the use of the library. For more
details, please refer to this [example](https://scikit-adaptation.github.io/auto_examples/plot_how_to_use_skada.html), the [quick start guide](https://scikit-adaptation.github.io/quickstart.html) and the [gallery](https://scikit-adaptation.github.io/auto_examples/index.html).

First, the DA data in the SKADA API is stored in the following format:

```python
X, y, sample_domain 
```

Where `X` is the input data, `y` is the target labels and `sample_domain` is the
domain labels (positive for source and negative for target domains). We provide
below an example ho how to fit a DA estimator:

```python
from skada import CORAL

da = CORAL()
da.fit(X, y, sample_domain=sample_domain) # sample_domain passed by name

ypred = da.predict(Xt) # predict on test data
```

One can also use `Adapter` classes to create a full pipeline with DA:

```python
from skada import CORALAdapter, make_da_pipeline
from sklearn.preprocessing import StandardScaler
from sklearn.linear_model import LogisticRegression

pipe = make_da_pipeline(StandardScaler(), CORALAdapter(), LogisticRegression())

pipe.fit(X, y, sample_domain=sample_domain) # sample_domain passed by name
```

Please note that for `Adapter` classes that implement sample reweighting, the 
subsequent classifier/regressor must require sample_weights as input. This is
done with the `set_fit_requires` method. For instance, with `LogisticRegression`, you
would use `LogisticRegression().set_fit_requires('sample_weight')`:

```python
from skada import GaussianReweightAdapter, make_da_pipeline
pipe = make_da_pipeline(GaussianReweightAdapter(),
                        LogisticRegression().set_fit_request(sample_weight=True))
```

Finally SKADA can be used for cross validation scores estimation and hyperparameter
selection :

```python
from sklearn.model_selection import cross_val_score, GridSearchCV
from sklearn.preprocessing import StandardScaler
from sklearn.linear_model import LogisticRegression

from skada import CORALAdapter, make_da_pipeline
from skada.model_selection import SourceTargetShuffleSplit
from skada.metrics import PredictionEntropyScorer

# make pipeline
pipe = make_da_pipeline(StandardScaler(), CORALAdapter(), LogisticRegression())

# split and score
cv = SourceTargetShuffleSplit()
scorer = PredictionEntropyScorer()

# cross val score
scores = cross_val_score(pipe, X, y, params={'sample_domain': sample_domain}, 
                         cv=cv, scoring=scorer)

# grid search
param_grid = {'coraladapter__reg': [0.1, 0.5, 0.9]}
grid_search = GridSearchCV(estimator=pipe,
                           param_grid=param_grid,
                           cv=cv, scoring=scorer)

grid_search.fit(X, y, sample_domain=sample_domain)
```

## Acknowledgements

This toolbox has been created and is maintained by the SKADA team that includes the following members:

* [Théo Gnassounou](https://tgnassou.github.io/)
* [Oleksii Kachaiev](https://kachayev.github.io/talks/)
* [Rémi Flamary](https://remi.flamary.com/)
* [Antoine Collas](https://www.antoinecollas.fr/)
* [Yanis Lalou](https://github.com/YanisLalou)
* [Antoine de Mathelin](https://scholar.google.com/citations?user=h79bffAAAAAJ&hl=fr)
* [Ruben Bueno]()

## License

The library is distributed under the 3-Clause BSD license.

## References

[1] Shimodaira Hidetoshi. ["Improving predictive inference under covariate shift by weighting the log-likelihood function."](https://citeseerx.ist.psu.edu/document?repid=rep1&type=pdf&doi=235723a15c86c369c99a42e7b666dfe156ad2cba) Journal of statistical planning and inference 90, no. 2 (2000): 227-244.

[2] Sugiyama Masashi, Taiji Suzuki, and Takafumi Kanamori. ["Density-ratio matching under the Bregman divergence: a unified framework of density-ratio estimation."](https://citeseerx.ist.psu.edu/document?repid=rep1&type=pdf&doi=f1467208a75def8b2e52a447ab83644db66445ea) Annals of the Institute of Statistical Mathematics 64 (2012): 1009-1044.

[3] Sugiyama Masashi, Taiji Suzuki, Shinichi Nakajima, Hisashi Kashima, Paul Von Bünau, and Motoaki Kawanabe. ["Direct importance estimation for covariate shift adaptation."](https://citeseerx.ist.psu.edu/document?repid=rep1&type=pdf&doi=af14e09a9f829b9f0952eac244b0ac0c8bda2ca8) Annals of the Institute of Statistical Mathematics 60 (2008): 699-746.

[4] Sugiyama Masashi, and Klaus-Robert Müller. ["Input-dependent estimation of generalization error under covariate shift."](https://web.archive.org/web/20070221112234id_/http://sugiyama-www.cs.titech.ac.jp:80/~sugi/2005/IWSIC.pdf) (2005): 249-279.

[5] Sun Baochen, Jiashi Feng, and Kate Saenko. ["Correlation alignment for unsupervised domain adaptation."](https://arxiv.org/pdf/1612.01939.pdf) Domain adaptation in computer vision applications (2017): 153-171.

[6] Courty Nicolas, Flamary Rémi, Tuia Devis, and Alain Rakotomamonjy. ["Optimal transport for domain adaptation."](https://arxiv.org/pdf/1507.00504.pdf) IEEE Trans. Pattern Anal. Mach. Intell 1, no. 1-40 (2016): 2.

[7] Flamary, R., Lounici, K., & Ferrari, A. (2019). [Concentration bounds for linear monge mapping estimation and optimal transport domain adaptation](https://arxiv.org/pdf/1905.10155.pdf). arXiv preprint arXiv:1905.10155.

[8] Fernando, B., Habrard, A., Sebban, M., & Tuytelaars, T. (2013). [Unsupervised visual domain adaptation using subspace alignment](https://openaccess.thecvf.com/content_iccv_2013/papers/Fernando_Unsupervised_Visual_Domain_2013_ICCV_paper.pdf). In Proceedings of the IEEE international conference on computer vision (pp. 2960-2967).

[9] Pan, S. J., Tsang, I. W., Kwok, J. T., & Yang, Q. (2010). [Domain adaptation via transfer component analysis](https://citeseerx.ist.psu.edu/document?repid=rep1&type=pdf&doi=4823e52161ec339d4d3526099a5477321f6a9a0f). IEEE transactions on neural networks, 22(2), 199-210.

[10] Courty, N., Flamary, R., Habrard, A., & Rakotomamonjy, A. (2017). [Joint distribution optimal transportation for domain adaptation](https://proceedings.neurips.cc/paper_files/paper/2017/file/0070d23b06b1486a538c0eaa45dd167a-Paper.pdf). Advances in neural information processing systems, 30.

[11] Bruzzone, L., & Marconcini, M. (2009). [Domain adaptation problems: A DASVM classification technique and a circular validation strategy.](https://rslab.disi.unitn.it/papers/R82-PAMI.pdf) IEEE transactions on pattern analysis and machine intelligence, 32(5), 770-787.

[12] Sun, B., & Saenko, K. (2016). [Deep coral: Correlation alignment for deep domain adaptation](https://arxiv.org/pdf/1607.01719.pdf). In Computer Vision–ECCV 2016 Workshops: Amsterdam, The Netherlands, October 8-10 and 15-16, 2016, Proceedings, Part III 14 (pp. 443-450). Springer International Publishing.

[13] Damodaran, B. B., Kellenberger, B., Flamary, R., Tuia, D., & Courty, N. (2018). [Deepjdot: Deep joint distribution optimal transport for unsupervised domain adaptation](https://openaccess.thecvf.com/content_ECCV_2018/papers/Bharath_Bhushan_Damodaran_DeepJDOT_Deep_Joint_ECCV_2018_paper.pdf). In Proceedings of the European conference on computer vision (ECCV) (pp. 447-463).

[14] Long, M., Cao, Y., Wang, J., & Jordan, M. (2015, June). [Learning transferable features with deep adaptation networks](https://proceedings.mlr.press/v37/long15.pdf). In International conference on machine learning (pp. 97-105). PMLR.

[15] Ganin, Y., Ustinova, E., Ajakan, H., Germain, P., Larochelle, H., Laviolette, F., ... & Lempitsky, V. (2016). [Domain-adversarial training of neural networks](https://www.jmlr.org/papers/volume17/15-239/15-239.pdf). Journal of machine learning research, 17(59), 1-35.

[16] Long, M., Cao, Z., Wang, J., & Jordan, M. I. (2018). [Conditional adversarial domain adaptation](https://proceedings.neurips.cc/paper_files/paper/2018/file/ab88b15733f543179858600245108dd8-Paper.pdf). Advances in neural information processing systems, 31.

[17] Sugiyama, M., Krauledat, M., & Müller, K. R. (2007). [Covariate shift adaptation by importance weighted cross validation](https://www.jmlr.org/papers/volume8/sugiyama07a/sugiyama07a.pdf). Journal of Machine Learning Research, 8(5).

[18] Morerio, P., Cavazza, J., & Murino, V. (2017).[ Minimal-entropy correlation alignment for unsupervised deep domain adaptation](https://arxiv.org/pdf/1711.10288.pdf). arXiv preprint arXiv:1711.10288.

[19] Saito, K., Kim, D., Teterwak, P., Sclaroff, S., Darrell, T., & Saenko, K. (2021). [Tune it the right way: Unsupervised validation of domain adaptation via soft neighborhood density](https://openaccess.thecvf.com/content/ICCV2021/papers/Saito_Tune_It_the_Right_Way_Unsupervised_Validation_of_Domain_Adaptation_ICCV_2021_paper.pdf). In Proceedings of the IEEE/CVF International Conference on Computer Vision (pp. 9184-9193).

[20] You, K., Wang, X., Long, M., & Jordan, M. (2019, May). [Towards accurate model selection in deep unsupervised domain adaptation](https://proceedings.mlr.press/v97/you19a/you19a.pdf). In International Conference on Machine Learning (pp. 7124-7133). PMLR.

[21] Zhang, K., Schölkopf, B., Muandet, K., Wang, Z. (2013). [Domain Adaptation under Target and Conditional Shift](http://proceedings.mlr.press/v28/zhang13d.pdf). In International Conference on Machine Learning (pp. 819-827). PMLR.

[22] Loog, M. (2012). Nearest neighbor-based importance weighting. In 2012 IEEE International Workshop on Machine Learning for Signal Processing, pages 1–6. IEEE (https://arxiv.org/pdf/2102.02291.pdf)

[23] Domain Adaptation Problems: A DASVM ClassificationTechnique and a Circular Validation StrategyLorenzo Bruzzone, Fellow, IEEE, and Mattia Marconcini, Member, IEEE (https://rslab.disi.unitn.it/papers/R82-PAMI.pdf)

[24] Loog, M. (2012). Nearest neighbor-based importance weighting. In 2012 IEEE International Workshop on Machine Learning for Signal Processing, pages 1–6. IEEE (https://arxiv.org/pdf/2102.02291.pdf)

[25] J. Huang, A. Gretton, K. Borgwardt, B. Schölkopf and A. J. Smola. Correcting sample selection bias by unlabeled data. In NIPS, 2007. (https://citeseerx.ist.psu.edu/document?repid=rep1&type=pdf&doi=07117994f0971b2fc2df95adb373c31c3d313442)

[26] Long, M., Wang, J., Ding, G., Sun, J., and Yu, P. (2014). [Transfer joint matching for unsupervised domain adaptation. In IEEE Conference on Computer Vision and Pattern Recognition (CVPR), pages 1410–1417](https://citeseerx.ist.psu.edu/document?repid=rep1&type=pdf&doi=a279f53f386ac78345b67e13c1808880c718efdf)

[27] S. Si, D. Tao and B. Geng. In IEEE Transactions on Knowledge and Data Engineering, (2010) [Bregman Divergence-Based Regularization for Transfer Subspace Learning](https://citeseerx.ist.psu.edu/document?repid=rep1&type=pdf&doi=4118b4fc7d61068b9b448fd499876d139baeec81)

[28] Solomon, J., Rustamov, R., Guibas, L., & Butscher, A. (2014, January). [Wasserstein propagation for semi-supervised learning](https://proceedings.mlr.press/v32/solomon14.pdf). In International Conference on Machine Learning (pp. 306-314). PMLR.

[29] Montesuma, Eduardo Fernandes, and Fred Maurice Ngole Mboula. ["Wasserstein barycenter for multi-source domain adaptation."](https://openaccess.thecvf.com/content/CVPR2021/papers/Montesuma_Wasserstein_Barycenter_for_Multi-Source_Domain_Adaptation_CVPR_2021_paper.pdf) In Proceedings of the IEEE/CVF conference on computer vision and pattern recognition, pp. 16785-16793. 2021.

[30] Gnassounou, Theo, Rémi Flamary, and Alexandre Gramfort. ["Convolution Monge Mapping Normalization for learning on sleep data."](https://proceedings.neurips.cc/paper_files/paper/2023/file/21718991f6acf19a42376b5c7a8668c5-Paper-Conference.pdf) Advances in Neural Information Processing Systems 36 (2024).

[31] Redko, Ievgen, Nicolas Courty, Rémi Flamary, and Devis Tuia.[ "Optimal transport for multi-source domain adaptation under target shift."](https://proceedings.mlr.press/v89/redko19a/redko19a.pdf) In The 22nd International Conference on artificial intelligence and statistics, pp. 849-858. PMLR, 2019.

[32] Hu, D., Liang, J., Liew, J. H., Xue, C., Bai, S., & Wang, X. (2023). [Mixed Samples as Probes for Unsupervised Model Selection in Domain Adaptation](https://proceedings.neurips.cc/paper_files/paper/2023/file/7721f1fea280e9ffae528dc78c732576-Paper-Conference.pdf). Advances in Neural Information Processing Systems 36 (2024).

[33] Kang, G., Jiang, L., Yang, Y., & Hauptmann, A. G. (2019). [Contrastive Adaptation Network for Unsupervised Domain Adaptation](https://arxiv.org/abs/1901.00976). In Proceedings of the IEEE/CVF Conference on Computer Vision and Pattern Recognition (pp. 4893-4902).

<<<<<<< HEAD
[34] Zhang, Y., Liu, T., Long, M., & Jordan, M. I. (2019). [Bridging Theory and Algorithm for Domain Adaptation](https://arxiv.org/abs/1904.05801). In Proceedings of the 36th International Conference on Machine Learning, (pp. 7404-7413).
=======
[34] Jin, Ying, Wang, Ximei, Long, Mingsheng, Wang, Jianmin. [Minimum Class Confusion for Versatile Domain Adaptation](https://arxiv.org/pdf/1912.03699). ECCV, 2020. 
>>>>>>> f700f6c4
<|MERGE_RESOLUTION|>--- conflicted
+++ resolved
@@ -239,8 +239,6 @@
 
 [33] Kang, G., Jiang, L., Yang, Y., & Hauptmann, A. G. (2019). [Contrastive Adaptation Network for Unsupervised Domain Adaptation](https://arxiv.org/abs/1901.00976). In Proceedings of the IEEE/CVF Conference on Computer Vision and Pattern Recognition (pp. 4893-4902).
 
-<<<<<<< HEAD
-[34] Zhang, Y., Liu, T., Long, M., & Jordan, M. I. (2019). [Bridging Theory and Algorithm for Domain Adaptation](https://arxiv.org/abs/1904.05801). In Proceedings of the 36th International Conference on Machine Learning, (pp. 7404-7413).
-=======
 [34] Jin, Ying, Wang, Ximei, Long, Mingsheng, Wang, Jianmin. [Minimum Class Confusion for Versatile Domain Adaptation](https://arxiv.org/pdf/1912.03699). ECCV, 2020. 
->>>>>>> f700f6c4
+
+[35] Zhang, Y., Liu, T., Long, M., & Jordan, M. I. (2019). [Bridging Theory and Algorithm for Domain Adaptation](https://arxiv.org/abs/1904.05801). In Proceedings of the 36th International Conference on Machine Learning, (pp. 7404-7413).