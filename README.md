# SKADA - Domain Adaptation with scikit-learn and PyTorch

[![PyPI version](https://badge.fury.io/py/skada.svg)](https://badge.fury.io/py/skada)
[![Build Status](https://github.com/scikit-adaptation/skada/actions/workflows/testing.yml/badge.svg)](https://github.com/scikit-adaptation/skada/actions)
[![Codecov Status](https://codecov.io/gh/scikit-adaptation/skada/branch/main/graph/badge.svg)](https://codecov.io/gh/scikit-adaptation/skada)
[![License](https://img.shields.io/badge/License-BSD_3--Clause-blue.svg)](https://opensource.org/licenses/BSD-3-Clause)

> [!WARNING]
> This library is currently in a phase of active development. All features are subject to change without prior notice. If you are interested in collaborating, please feel free to reach out by opening an issue or starting a discussion.

SKADA is a library for domain adaptation (DA) with a scikit-learn and PyTorch/skorch
compatible API with the following features:

- DA estimators with a scikit-learn compatible API (fit, transform, predict).
- PyTorch/skorch API for deep learning DA algorithms.
- Classifier/Regressor and data Adapter DA algorithms compatible with scikit-learn pipelines.
- Compatible with scikit-learn validation loops (cross_val_score, GridSearchCV, etc).

## Implemented algorithms

The following algorithms are currently implemented.

### Domain adaptation algorithms

- Sample reweighting methods (Gaussian [1], Discriminant [2], KLIEP [3],
  DensityRatio [4])
- Sample mapping methods (CORAL [5], Optimal Transport DA OTDA [6], LinearMonge [7], LS-ConS [22])
- Subspace methods (SubspaceAlignment [8], TCA [9])
- Other methods (JDOT [10], DASVM [11])

Any methods that can be cast as an adaptation of the input data can be used as a
scikit-learn transformer (Adapter) provides both a full Classifier/Regressor
estimator and an `Adapter` that can be used in a DA pipeline with
`make_da_pipeline`. Refer to the examples below and visit [the gallery](https://scikit-adaptation.github.io/auto_examples/index.html)for more details.

### Deep learning domain adaptation algorithms

- Deep Correlation alignment (DeepCORAL [12])
- Deep joint distribution optimal (DeepJDOT [13])
- Divergence minimization (MMD/DAN [14])
- Adversarial/discriminator based DA (DANN [15], CDAN [16])

### DA metrics

- Importance Weighted [17]
- Prediction entropy [18]
- Soft neighborhood density [19]
- Deep Embedded Validation (DEV) [20]
- Circular Validation [21]


## Installation

The library is not yet available on PyPI. You can install it from the source code.


## Short examples

We provide here a few examples to illustrate the use of the library. For more
details, please refer to this [example](https://scikit-adaptation.github.io/auto_examples/plot_how_to_use_skada.html), the [quick start guide](https://scikit-adaptation.github.io/quickstart.html) and the [gallery](https://scikit-adaptation.github.io/auto_examples/index.html).

First, the DA data in the SKADA API is stored in the following format:

```python
X, y, sample_domain 
```

Where `X` is the input data, `y` is the target labels and `sample_domain` is the
domain labels (positive for source and negative for target domains). We provide
below an exmaple ho how to fit a DA estimator:

```python
from skada import CORAL

da = CORAL()
da.fit(X, y, sample_domain=sample_domain) # sample_domain passed by name

ypred = da.predict(Xt) # predict on test data
```

One can also use `Adapter` classes to create a full pipeline with DA:

```python
from skada import CORALAdapter, make_da_pipeline
from sklearn.preprocessing import StandardScaler
from sklearn.linear_model import LogisticRegression

pipe = make_da_pipeline(StandardScaler(), CORALAdapter(), LogisticRegression())

pipe.fit(X, y, sample_domain=sample_domain) # sample_domain passed by name
```

Please note that for `Adapter` classes that implement sample reweighting, the 
subsequent classifier/regressor must require sample_weights as input. This is
done with the `set_fit_requires` method. For instance, with `LogisticRegression`, you
would use `LogisticRegression().set_fit_requires('sample_weight')`:

```python
from skada import GaussianReweightDensityAdapter, make_da_pipeline
pipe = make_da_pipeline(GaussianReweightDensityAdapter(),
                        LogisticRegression().set_fit_request(sample_weight=True))
```

Finally SKADA can be used for estimating cross validation scores and parameter
selection :

```python
from sklearn.model_selection import cross_val_score, GridSearchCV
from sklearn.preprocessing import StandardScaler
from sklearn.linear_model import LogisticRegression

from skada import CORALAdapter, make_da_pipeline
from skada.model_selection import SourceTargetShuffleSplit
from skada.metrics import PredictionEntropyScorer

# make pipeline
pipe = make_da_pipeline(StandardScaler(), CORALAdapter(), LogisticRegression())

# split and score
cv = SourceTargetShuffleSplit()
scorer = PredictionEntropyScorer()

# cross val score
scores = cross_val_score(pipe, X, y, params={'sample_domain': sample_domain}, 
                         cv=cv, scoring=scorer)

# grid search
param_grid = {'coraladapter__reg': [0.1, 0.5, 0.9]}
grid_search = GridSearchCV(estimator=pipe,
                           param_grid=param_grid,
                           cv=cv, scoring=scorer)

grid_search.fit(X, y, sample_domain=sample_domain)
```

## Acknowledgements

This toolbox has been created and is maintained by the SKADA team that includes the following members:

* [Théo Gnassounou](https://tgnassou.github.io/)
* [Oleksii Kachaiev](https://kachayev.github.io/talks/)
* [Rémi Flamary](https://remi.flamary.com/)
* [Antoine Collas](https://www.antoinecollas.fr/)
* [Yanis Lalou](https://github.com/YanisLalou)
* [Antoine de Mathelin](https://scholar.google.com/citations?user=h79bffAAAAAJ&hl=fr)
* [Ruben Bueno]()

## License

The library is distributed under the 3-Clause BSD license.

## References


[1] Shimodaira Hidetoshi. ["Improving predictive inference under covariate shift by weighting the log-likelihood function."](https://citeseerx.ist.psu.edu/document?repid=rep1&type=pdf&doi=235723a15c86c369c99a42e7b666dfe156ad2cba) Journal of statistical planning and inference 90, no. 2 (2000): 227-244.

[2] Sugiyama Masashi, Taiji Suzuki, and Takafumi Kanamori. ["Density-ratio matching under the Bregman divergence: a unified framework of density-ratio estimation."](https://citeseerx.ist.psu.edu/document?repid=rep1&type=pdf&doi=f1467208a75def8b2e52a447ab83644db66445ea) Annals of the Institute of Statistical Mathematics 64 (2012): 1009-1044.

[3] Sugiyama Masashi, Taiji Suzuki, Shinichi Nakajima, Hisashi Kashima, Paul Von Bünau, and Motoaki Kawanabe. ["Direct importance estimation for covariate shift adaptation."](https://citeseerx.ist.psu.edu/document?repid=rep1&type=pdf&doi=af14e09a9f829b9f0952eac244b0ac0c8bda2ca8) Annals of the Institute of Statistical Mathematics 60 (2008): 699-746.

[4] Sugiyama Masashi, and Klaus-Robert Müller. ["Input-dependent estimation of generalization error under covariate shift."](https://web.archive.org/web/20070221112234id_/http://sugiyama-www.cs.titech.ac.jp:80/~sugi/2005/IWSIC.pdf) (2005): 249-279.

[5] Sun Baochen, Jiashi Feng, and Kate Saenko. ["Correlation alignment for unsupervised domain adaptation."](https://arxiv.org/pdf/1612.01939.pdf) Domain adaptation in computer vision applications (2017): 153-171.

[6] Courty Nicolas, Flamary Rémi, Tuia Devis, and Alain Rakotomamonjy. ["Optimal transport for domain adaptation."](https://arxiv.org/pdf/1507.00504.pdf) IEEE Trans. Pattern Anal. Mach. Intell 1, no. 1-40 (2016): 2.

[7] Flamary, R., Lounici, K., & Ferrari, A. (2019). [Concentration bounds for linear monge mapping estimation and optimal transport domain adaptation](https://arxiv.org/pdf/1905.10155.pdf). arXiv preprint arXiv:1905.10155.

[8] Fernando, B., Habrard, A., Sebban, M., & Tuytelaars, T. (2013). [Unsupervised visual domain adaptation using subspace alignment](https://openaccess.thecvf.com/content_iccv_2013/papers/Fernando_Unsupervised_Visual_Domain_2013_ICCV_paper.pdf). In Proceedings of the IEEE international conference on computer vision (pp. 2960-2967).

[9] Pan, S. J., Tsang, I. W., Kwok, J. T., & Yang, Q. (2010). [Domain adaptation via transfer component analysis](https://citeseerx.ist.psu.edu/document?repid=rep1&type=pdf&doi=4823e52161ec339d4d3526099a5477321f6a9a0f). IEEE transactions on neural networks, 22(2), 199-210.

[10] Courty, N., Flamary, R., Habrard, A., & Rakotomamonjy, A. (2017). [Joint distribution optimal transportation for domain adaptation](https://proceedings.neurips.cc/paper_files/paper/2017/file/0070d23b06b1486a538c0eaa45dd167a-Paper.pdf). Advances in neural information processing systems, 30.

[11] Bruzzone, L., & Marconcini, M. (2009). [Domain adaptation problems: A DASVM classification technique and a circular validation strategy.](https://ieeexplore.ieee.org/document/4803844) IEEE transactions on pattern analysis and machine intelligence, 32(5), 770-787.

[12] Sun, B., & Saenko, K. (2016). [Deep coral: Correlation alignment for deep domain adaptation](https://arxiv.org/pdf/1607.01719.pdf). In Computer Vision–ECCV 2016 Workshops: Amsterdam, The Netherlands, October 8-10 and 15-16, 2016, Proceedings, Part III 14 (pp. 443-450). Springer International Publishing.

[13] Damodaran, B. B., Kellenberger, B., Flamary, R., Tuia, D., & Courty, N. (2018). [Deepjdot: Deep joint distribution optimal transport for unsupervised domain adaptation](https://openaccess.thecvf.com/content_ECCV_2018/papers/Bharath_Bhushan_Damodaran_DeepJDOT_Deep_Joint_ECCV_2018_paper.pdf). In Proceedings of the European conference on computer vision (ECCV) (pp. 447-463).

[14] Long, M., Cao, Y., Wang, J., & Jordan, M. (2015, June). [Learning transferable features with deep adaptation networks](https://proceedings.mlr.press/v37/long15.pdf). In International conference on machine learning (pp. 97-105). PMLR.

[15] Ganin, Y., Ustinova, E., Ajakan, H., Germain, P., Larochelle, H., Laviolette, F., ... & Lempitsky, V. (2016). [Domain-adversarial training of neural networks](https://www.jmlr.org/papers/volume17/15-239/15-239.pdf). Journal of machine learning research, 17(59), 1-35.

[16] Long, M., Cao, Z., Wang, J., & Jordan, M. I. (2018). [Conditional adversarial domain adaptation](https://proceedings.neurips.cc/paper_files/paper/2018/file/ab88b15733f543179858600245108dd8-Paper.pdf). Advances in neural information processing systems, 31.

[17] Sugiyama, M., Krauledat, M., & Müller, K. R. (2007). [Covariate shift adaptation by importance weighted cross validation](https://www.jmlr.org/papers/volume8/sugiyama07a/sugiyama07a.pdf). Journal of Machine Learning Research, 8(5).

[18] Morerio, P., Cavazza, J., & Murino, V. (2017).[ Minimal-entropy correlation alignment for unsupervised deep domain adaptation](https://arxiv.org/pdf/1711.10288.pdf). arXiv preprint arXiv:1711.10288.

[19] Saito, K., Kim, D., Teterwak, P., Sclaroff, S., Darrell, T., & Saenko, K. (2021). [Tune it the right way: Unsupervised validation of domain adaptation via soft neighborhood density](https://openaccess.thecvf.com/content/ICCV2021/papers/Saito_Tune_It_the_Right_Way_Unsupervised_Validation_of_Domain_Adaptation_ICCV_2021_paper.pdf). In Proceedings of the IEEE/CVF International Conference on Computer Vision (pp. 9184-9193).

[20] You, K., Wang, X., Long, M., & Jordan, M. (2019, May). [Towards accurate model selection in deep unsupervised domain adaptation](https://proceedings.mlr.press/v97/you19a/you19a.pdf). In International Conference on Machine Learning (pp. 7124-7133). PMLR.

<<<<<<< HEAD
[21] Domain Adaptation Problems: A DASVM ClassificationTechnique and a Circular Validation StrategyLorenzo Bruzzone, Fellow, IEEE, and Mattia Marconcini, Member, IEEE (https://rslab.disi.unitn.it/papers/R82-PAMI.pdf)

[22] Zhang, K., Schölkopf, B., Muandet, K., Wang, Z. (2013). [Domain Adaptation under Target and Conditional Shift](http://proceedings.mlr.press/v28/zhang13d.pdf). In International Conference on Machine Learning (pp. 819-827). PMLR.
=======
[21] Bruzzone, Lorenzo & Marconcini, Mattia. (2010). [Domain Adaptation Problems: A DASVM Classification Technique and a Circular Validation Strategy](https://rslab.disi.unitn.it/papers/R82-PAMI.pdf). IEEE transactions on pattern analysis and machine intelligence. 32. 770-87. 10.1109/TPAMI.2009.57. 
>>>>>>> 4950a166
<|MERGE_RESOLUTION|>--- conflicted
+++ resolved
@@ -192,10 +192,6 @@
 
 [20] You, K., Wang, X., Long, M., & Jordan, M. (2019, May). [Towards accurate model selection in deep unsupervised domain adaptation](https://proceedings.mlr.press/v97/you19a/you19a.pdf). In International Conference on Machine Learning (pp. 7124-7133). PMLR.
 
-<<<<<<< HEAD
-[21] Domain Adaptation Problems: A DASVM ClassificationTechnique and a Circular Validation StrategyLorenzo Bruzzone, Fellow, IEEE, and Mattia Marconcini, Member, IEEE (https://rslab.disi.unitn.it/papers/R82-PAMI.pdf)
+[21] Bruzzone, Lorenzo & Marconcini, Mattia. (2010). [Domain Adaptation Problems: A DASVM Classification Technique and a Circular Validation Strategy](https://rslab.disi.unitn.it/papers/R82-PAMI.pdf). IEEE transactions on pattern analysis and machine intelligence. 32. 770-87. 10.1109/TPAMI.2009.57. 
 
-[22] Zhang, K., Schölkopf, B., Muandet, K., Wang, Z. (2013). [Domain Adaptation under Target and Conditional Shift](http://proceedings.mlr.press/v28/zhang13d.pdf). In International Conference on Machine Learning (pp. 819-827). PMLR.
-=======
-[21] Bruzzone, Lorenzo & Marconcini, Mattia. (2010). [Domain Adaptation Problems: A DASVM Classification Technique and a Circular Validation Strategy](https://rslab.disi.unitn.it/papers/R82-PAMI.pdf). IEEE transactions on pattern analysis and machine intelligence. 32. 770-87. 10.1109/TPAMI.2009.57. 
->>>>>>> 4950a166
+[22] Zhang, K., Schölkopf, B., Muandet, K., Wang, Z. (2013). [Domain Adaptation under Target and Conditional Shift](http://proceedings.mlr.press/v28/zhang13d.pdf). In International Conference on Machine Learning (pp. 819-827). PMLR.