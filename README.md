# SKADA - Domain Adaptation with scikit-learn and PyTorch

[![PyPI version](https://badge.fury.io/py/skada.svg)](https://badge.fury.io/py/skada)
[![Build Status](https://github.com/scikit-adaptation/skada/actions/workflows/testing.yml/badge.svg)](https://github.com/scikit-adaptation/skada/actions)
[![Codecov Status](https://codecov.io/gh/scikit-adaptation/skada/branch/main/graph/badge.svg)](https://codecov.io/gh/scikit-adaptation/skada)
[![License](https://img.shields.io/badge/License-BSD_3--Clause-blue.svg)](https://opensource.org/licenses/BSD-3-Clause)

> [!WARNING]
> This library is currently in a phase of active development. All features are subject to change without prior notice. If you are interested in collaborating, please feel free to reach out by opening an issue or starting a discussion.

SKADA is a library for domain adaptation (DA) with a scikit-learn and PyTorch/skorch
compatible API with the following features:

- DA estimators with a scikit-learn compatible API (fit, transform, predict).
- PyTorch/skorch API for deep learning DA algorithms.
- Classifier/Regressor and data Adapter DA algorithms compatible with scikit-learn pipelines.
- Compatible with scikit-learn validation loops (cross_val_score, GridSearchCV, etc).

## Implemented algorithms

The following algorithms are currently implemented.

### Domain adaptation algorithms

- Sample reweighting methods (Gaussian [1], Discriminant [2], KLIEP [3],
<<<<<<< HEAD
  DensityRatio [4])
- Sample mapping methods (CORAL [5], Optimal Transport DA OTDA [6], LinearMonge [7], LS-ConS [22])
=======
  DensityRatio [4], TarS [22])
- Sample mapping methods (CORAL [5], Optimal Transport DA OTDA [6], LinearMonge [7])
>>>>>>> ba065a87
- Subspace methods (SubspaceAlignment [8], TCA [9])
- Other methods (JDOT [10], DASVM [11])

Any methods that can be cast as an adaptation of the input data can be used as a
scikit-learn transformer (Adapter) provides both a full Classifier/Regressor
estimator and an `Adapter` that can be used in a DA pipeline with
`make_da_pipeline`. Refer to the examples below and visit [the gallery](https://scikit-adaptation.github.io/auto_examples/index.html)for more details.

### Deep learning domain adaptation algorithms

- Deep Correlation alignment (DeepCORAL [12])
- Deep joint distribution optimal (DeepJDOT [13])
- Divergence minimization (MMD/DAN [14])
- Adversarial/discriminator based DA (DANN [15], CDAN [16])

### DA metrics

- Importance Weighted [17]
- Prediction entropy [18]
- Soft neighborhood density [19]
- Deep Embedded Validation (DEV) [20]
- Circular Validation [21]


## Installation

The library is not yet available on PyPI. You can install it from the source code.


## Short examples

We provide here a few examples to illustrate the use of the library. For more
details, please refer to this [example](https://scikit-adaptation.github.io/auto_examples/plot_how_to_use_skada.html), the [quick start guide](https://scikit-adaptation.github.io/quickstart.html) and the [gallery](https://scikit-adaptation.github.io/auto_examples/index.html).

First, the DA data in the SKADA API is stored in the following format:

```python
X, y, sample_domain 
```

Where `X` is the input data, `y` is the target labels and `sample_domain` is the
domain labels (positive for source and negative for target domains). We provide
below an exmaple ho how to fit a DA estimator:

```python
from skada import CORAL

da = CORAL()
da.fit(X, y, sample_domain=sample_domain) # sample_domain passed by name

ypred = da.predict(Xt) # predict on test data
```

One can also use `Adapter` classes to create a full pipeline with DA:

```python
from skada import CORALAdapter, make_da_pipeline
from sklearn.preprocessing import StandardScaler
from sklearn.linear_model import LogisticRegression

pipe = make_da_pipeline(StandardScaler(), CORALAdapter(), LogisticRegression())

pipe.fit(X, y, sample_domain=sample_domain) # sample_domain passed by name
```

Please note that for `Adapter` classes that implement sample reweighting, the 
subsequent classifier/regressor must require sample_weights as input. This is
done with the `set_fit_requires` method. For instance, with `LogisticRegression`, you
would use `LogisticRegression().set_fit_requires('sample_weight')`:

```python
from skada import GaussianReweightDensityAdapter, make_da_pipeline
pipe = make_da_pipeline(GaussianReweightDensityAdapter(),
                        LogisticRegression().set_fit_request(sample_weight=True))
```

Finally SKADA can be used for estimating cross validation scores and parameter
selection :

```python
from sklearn.model_selection import cross_val_score, GridSearchCV
from sklearn.preprocessing import StandardScaler
from sklearn.linear_model import LogisticRegression

from skada import CORALAdapter, make_da_pipeline
from skada.model_selection import SourceTargetShuffleSplit
from skada.metrics import PredictionEntropyScorer

# make pipeline
pipe = make_da_pipeline(StandardScaler(), CORALAdapter(), LogisticRegression())

# split and score
cv = SourceTargetShuffleSplit()
scorer = PredictionEntropyScorer()

# cross val score
scores = cross_val_score(pipe, X, y, params={'sample_domain': sample_domain}, 
                         cv=cv, scoring=scorer)

# grid search
param_grid = {'coraladapter__reg': [0.1, 0.5, 0.9]}
grid_search = GridSearchCV(estimator=pipe,
                           param_grid=param_grid,
                           cv=cv, scoring=scorer)

grid_search.fit(X, y, sample_domain=sample_domain)
```

## Acknowledgements

This toolbox has been created and is maintained by the SKADA team that includes the following members:

* [Théo Gnassounou](https://tgnassou.github.io/)
* [Oleksii Kachaiev](https://kachayev.github.io/talks/)
* [Rémi Flamary](https://remi.flamary.com/)
* [Antoine Collas](https://www.antoinecollas.fr/)
* [Yanis Lalou](https://github.com/YanisLalou)
* [Antoine de Mathelin](https://scholar.google.com/citations?user=h79bffAAAAAJ&hl=fr)
* [Ruben Bueno]()

## License

The library is distributed under the 3-Clause BSD license.

## References


[1] Shimodaira Hidetoshi. ["Improving predictive inference under covariate shift by weighting the log-likelihood function."](https://citeseerx.ist.psu.edu/document?repid=rep1&type=pdf&doi=235723a15c86c369c99a42e7b666dfe156ad2cba) Journal of statistical planning and inference 90, no. 2 (2000): 227-244.

[2] Sugiyama Masashi, Taiji Suzuki, and Takafumi Kanamori. ["Density-ratio matching under the Bregman divergence: a unified framework of density-ratio estimation."](https://citeseerx.ist.psu.edu/document?repid=rep1&type=pdf&doi=f1467208a75def8b2e52a447ab83644db66445ea) Annals of the Institute of Statistical Mathematics 64 (2012): 1009-1044.

[3] Sugiyama Masashi, Taiji Suzuki, Shinichi Nakajima, Hisashi Kashima, Paul Von Bünau, and Motoaki Kawanabe. ["Direct importance estimation for covariate shift adaptation."](https://citeseerx.ist.psu.edu/document?repid=rep1&type=pdf&doi=af14e09a9f829b9f0952eac244b0ac0c8bda2ca8) Annals of the Institute of Statistical Mathematics 60 (2008): 699-746.

[4] Sugiyama Masashi, and Klaus-Robert Müller. ["Input-dependent estimation of generalization error under covariate shift."](https://web.archive.org/web/20070221112234id_/http://sugiyama-www.cs.titech.ac.jp:80/~sugi/2005/IWSIC.pdf) (2005): 249-279.

[5] Sun Baochen, Jiashi Feng, and Kate Saenko. ["Correlation alignment for unsupervised domain adaptation."](https://arxiv.org/pdf/1612.01939.pdf) Domain adaptation in computer vision applications (2017): 153-171.

[6] Courty Nicolas, Flamary Rémi, Tuia Devis, and Alain Rakotomamonjy. ["Optimal transport for domain adaptation."](https://arxiv.org/pdf/1507.00504.pdf) IEEE Trans. Pattern Anal. Mach. Intell 1, no. 1-40 (2016): 2.

[7] Flamary, R., Lounici, K., & Ferrari, A. (2019). [Concentration bounds for linear monge mapping estimation and optimal transport domain adaptation](https://arxiv.org/pdf/1905.10155.pdf). arXiv preprint arXiv:1905.10155.

[8] Fernando, B., Habrard, A., Sebban, M., & Tuytelaars, T. (2013). [Unsupervised visual domain adaptation using subspace alignment](https://openaccess.thecvf.com/content_iccv_2013/papers/Fernando_Unsupervised_Visual_Domain_2013_ICCV_paper.pdf). In Proceedings of the IEEE international conference on computer vision (pp. 2960-2967).

[9] Pan, S. J., Tsang, I. W., Kwok, J. T., & Yang, Q. (2010). [Domain adaptation via transfer component analysis](https://citeseerx.ist.psu.edu/document?repid=rep1&type=pdf&doi=4823e52161ec339d4d3526099a5477321f6a9a0f). IEEE transactions on neural networks, 22(2), 199-210.

[10] Courty, N., Flamary, R., Habrard, A., & Rakotomamonjy, A. (2017). [Joint distribution optimal transportation for domain adaptation](https://proceedings.neurips.cc/paper_files/paper/2017/file/0070d23b06b1486a538c0eaa45dd167a-Paper.pdf). Advances in neural information processing systems, 30.

[11] Bruzzone, L., & Marconcini, M. (2009). [Domain adaptation problems: A DASVM classification technique and a circular validation strategy.](https://ieeexplore.ieee.org/document/4803844) IEEE transactions on pattern analysis and machine intelligence, 32(5), 770-787.

[12] Sun, B., & Saenko, K. (2016). [Deep coral: Correlation alignment for deep domain adaptation](https://arxiv.org/pdf/1607.01719.pdf). In Computer Vision–ECCV 2016 Workshops: Amsterdam, The Netherlands, October 8-10 and 15-16, 2016, Proceedings, Part III 14 (pp. 443-450). Springer International Publishing.

[13] Damodaran, B. B., Kellenberger, B., Flamary, R., Tuia, D., & Courty, N. (2018). [Deepjdot: Deep joint distribution optimal transport for unsupervised domain adaptation](https://openaccess.thecvf.com/content_ECCV_2018/papers/Bharath_Bhushan_Damodaran_DeepJDOT_Deep_Joint_ECCV_2018_paper.pdf). In Proceedings of the European conference on computer vision (ECCV) (pp. 447-463).

[14] Long, M., Cao, Y., Wang, J., & Jordan, M. (2015, June). [Learning transferable features with deep adaptation networks](https://proceedings.mlr.press/v37/long15.pdf). In International conference on machine learning (pp. 97-105). PMLR.

[15] Ganin, Y., Ustinova, E., Ajakan, H., Germain, P., Larochelle, H., Laviolette, F., ... & Lempitsky, V. (2016). [Domain-adversarial training of neural networks](https://www.jmlr.org/papers/volume17/15-239/15-239.pdf). Journal of machine learning research, 17(59), 1-35.

[16] Long, M., Cao, Z., Wang, J., & Jordan, M. I. (2018). [Conditional adversarial domain adaptation](https://proceedings.neurips.cc/paper_files/paper/2018/file/ab88b15733f543179858600245108dd8-Paper.pdf). Advances in neural information processing systems, 31.

[17] Sugiyama, M., Krauledat, M., & Müller, K. R. (2007). [Covariate shift adaptation by importance weighted cross validation](https://www.jmlr.org/papers/volume8/sugiyama07a/sugiyama07a.pdf). Journal of Machine Learning Research, 8(5).

[18] Morerio, P., Cavazza, J., & Murino, V. (2017).[ Minimal-entropy correlation alignment for unsupervised deep domain adaptation](https://arxiv.org/pdf/1711.10288.pdf). arXiv preprint arXiv:1711.10288.

[19] Saito, K., Kim, D., Teterwak, P., Sclaroff, S., Darrell, T., & Saenko, K. (2021). [Tune it the right way: Unsupervised validation of domain adaptation via soft neighborhood density](https://openaccess.thecvf.com/content/ICCV2021/papers/Saito_Tune_It_the_Right_Way_Unsupervised_Validation_of_Domain_Adaptation_ICCV_2021_paper.pdf). In Proceedings of the IEEE/CVF International Conference on Computer Vision (pp. 9184-9193).

[20] You, K., Wang, X., Long, M., & Jordan, M. (2019, May). [Towards accurate model selection in deep unsupervised domain adaptation](https://proceedings.mlr.press/v97/you19a/you19a.pdf). In International Conference on Machine Learning (pp. 7124-7133). PMLR.

[21] Bruzzone, Lorenzo & Marconcini, Mattia. (2010). [Domain Adaptation Problems: A DASVM Classification Technique and a Circular Validation Strategy](https://rslab.disi.unitn.it/papers/R82-PAMI.pdf). IEEE transactions on pattern analysis and machine intelligence. 32. 770-87. 10.1109/TPAMI.2009.57. 

[22] Zhang, K., Schölkopf, B., Muandet, K., Wang, Z. (2013). [Domain Adaptation under Target and Conditional Shift](http://proceedings.mlr.press/v28/zhang13d.pdf). In International Conference on Machine Learning (pp. 819-827). PMLR.<|MERGE_RESOLUTION|>--- conflicted
+++ resolved
@@ -23,13 +23,8 @@
 ### Domain adaptation algorithms
 
 - Sample reweighting methods (Gaussian [1], Discriminant [2], KLIEP [3],
-<<<<<<< HEAD
-  DensityRatio [4])
+  DensityRatio [4], TarS [22])
 - Sample mapping methods (CORAL [5], Optimal Transport DA OTDA [6], LinearMonge [7], LS-ConS [22])
-=======
-  DensityRatio [4], TarS [22])
-- Sample mapping methods (CORAL [5], Optimal Transport DA OTDA [6], LinearMonge [7])
->>>>>>> ba065a87
 - Subspace methods (SubspaceAlignment [8], TCA [9])
 - Other methods (JDOT [10], DASVM [11])
 
