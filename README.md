# SKADA - Domain Adaptation with scikit-learn and PyTorch

[![PyPI version](https://badge.fury.io/py/skada.svg)](https://badge.fury.io/py/skada)
[![Build Status](https://github.com/scikit-adaptation/skada/actions/workflows/testing.yml/badge.svg)](https://github.com/scikit-adaptation/skada/actions)
[![Codecov Status](https://codecov.io/gh/scikit-adaptation/skada/branch/main/graph/badge.svg)](https://codecov.io/gh/scikit-adaptation/skada)
[![License](https://img.shields.io/badge/License-BSD_3--Clause-blue.svg)](https://opensource.org/licenses/BSD-3-Clause)
[![DOI](https://zenodo.org/badge/DOI/10.5281/zenodo.12666838.svg)](https://doi.org/10.5281/zenodo.12666838)

> [!WARNING]
> This library is currently in a phase of active development. All features are subject to change without prior notice. If you are interested in collaborating, please feel free to reach out by opening an issue or starting a discussion.

SKADA is a library for domain adaptation (DA) with a scikit-learn and PyTorch/skorch
compatible API with the following features:

- DA estimators and transformers with a scikit-learn compatible API (fit, transform, predict).
- PyTorch/skorch API for deep learning DA algorithms.
- Classifier/Regressor and data Adapter DA algorithms compatible with scikit-learn pipelines.
- Compatible with scikit-learn validation loops (cross_val_score, GridSearchCV, etc).

**Citation**: If you use this library in your research, please cite the following reference:

```
Gnassounou T., Kachaiev O., Flamary R., Collas A., Lalou Y., de Mathelin A., Gramfort A., Bueno R., Michel F., Mellot A.,  Loison V., Odonnat A., Moreau T. (2024). SKADA : Scikit Adaptation (version 0.3.0). URL: https://scikit-adaptation.github.io/
```

or in Bibtex format :

```bibtex
@misc{gnassounou2024skada,
author = {Gnassounou, Théo and Kachaiev, Oleksii and Flamary, Rémi and Collas, Antoine and Lalou, Yanis and de Mathelin, Antoine and Gramfort, Alexandre and Bueno, Ruben and Michel, Florent and Mellot, Apolline and  Loison, Virginie and Odonnat, Ambroise and Moreau, Thomas},
month = {7},
title = {SKADA : Scikit Adaptation},
url = {https://scikit-adaptation.github.io/},
year = {2024}
}
```


## Implemented algorithms

The following algorithms are currently implemented.

### Domain adaptation algorithms

- Sample reweighting methods (Gaussian [1], Discriminant [2], KLIEPReweight [3],
  DensityRatio [4], TarS [21], KMMReweight [23])
- Sample mapping methods (CORAL [5], Optimal Transport DA OTDA [6], LinearMonge [7], LS-ConS [21])
- Subspace methods (SubspaceAlignment [8], TCA [9], Transfer Subspace Learning [27])
- Other methods (JDOT [10], DASVM [11], OT Label Propagation [28])

Any methods that can be cast as an adaptation of the input data can be used in one of two ways:
- a scikit-learn transformer (Adapter) which provides both a full Classifier/Regressor estimator
 - or an `Adapter` that can be used in a DA pipeline with `make_da_pipeline`.
 Refer to the examples below and visit [the gallery](https://scikit-adaptation.github.io/auto_examples/index.html)for more details.

### Deep learning domain adaptation algorithms

- Deep Correlation alignment (DeepCORAL [12])
- Deep joint distribution optimal (DeepJDOT [13])
- Divergence minimization (MMD/DAN [14])
- Adversarial/discriminator based DA (DANN [15], CDAN [16])

### DA metrics

- Importance Weighted [17]
- Prediction entropy [18]
- Soft neighborhood density [19]
- Deep Embedded Validation (DEV) [20]
- Circular Validation [11]


## Installation

The library is not yet available on PyPI. You can install it from the source code.
```python
pip install git+https://github.com/scikit-adaptation/skada
```

## Short examples

We provide here a few examples to illustrate the use of the library. For more
details, please refer to this [example](https://scikit-adaptation.github.io/auto_examples/plot_how_to_use_skada.html), the [quick start guide](https://scikit-adaptation.github.io/quickstart.html) and the [gallery](https://scikit-adaptation.github.io/auto_examples/index.html).

First, the DA data in the SKADA API is stored in the following format:

```python
X, y, sample_domain
```

Where `X` is the input data, `y` is the target labels and `sample_domain` is the
domain labels (positive for source and negative for target domains). We provide
below an example ho how to fit a DA estimator:

```python
from skada import CORAL

da = CORAL()
da.fit(X, y, sample_domain=sample_domain) # sample_domain passed by name

ypred = da.predict(Xt) # predict on test data
```

One can also use `Adapter` classes to create a full pipeline with DA:

```python
from skada import CORALAdapter, make_da_pipeline
from sklearn.preprocessing import StandardScaler
from sklearn.linear_model import LogisticRegression

pipe = make_da_pipeline(StandardScaler(), CORALAdapter(), LogisticRegression())

pipe.fit(X, y, sample_domain=sample_domain) # sample_domain passed by name
```

Please note that for `Adapter` classes that implement sample reweighting, the
subsequent classifier/regressor must require sample_weights as input. This is
done with the `set_fit_requires` method. For instance, with `LogisticRegression`, you
would use `LogisticRegression().set_fit_requires('sample_weight')`:

```python
from skada import GaussianReweightAdapter, make_da_pipeline
pipe = make_da_pipeline(GaussianReweightAdapter(),
                        LogisticRegression().set_fit_request(sample_weight=True))
```

Finally SKADA can be used for cross validation scores estimation and hyperparameter
selection :

```python
from sklearn.model_selection import cross_val_score, GridSearchCV
from sklearn.preprocessing import StandardScaler
from sklearn.linear_model import LogisticRegression

from skada import CORALAdapter, make_da_pipeline
from skada.model_selection import SourceTargetShuffleSplit
from skada.metrics import PredictionEntropyScorer

# make pipeline
pipe = make_da_pipeline(StandardScaler(), CORALAdapter(), LogisticRegression())

# split and score
cv = SourceTargetShuffleSplit()
scorer = PredictionEntropyScorer()

# cross val score
scores = cross_val_score(pipe, X, y, params={'sample_domain': sample_domain},
                         cv=cv, scoring=scorer)

# grid search
param_grid = {'coraladapter__reg': [0.1, 0.5, 0.9]}
grid_search = GridSearchCV(estimator=pipe,
                           param_grid=param_grid,
                           cv=cv, scoring=scorer)

grid_search.fit(X, y, sample_domain=sample_domain)
```

## Acknowledgements

This toolbox has been created and is maintained by the SKADA team that includes the following members:

* [Théo Gnassounou](https://tgnassou.github.io/)
* [Oleksii Kachaiev](https://kachayev.github.io/talks/)
* [Rémi Flamary](https://remi.flamary.com/)
* [Antoine Collas](https://www.antoinecollas.fr/)
* [Yanis Lalou](https://github.com/YanisLalou)
* [Antoine de Mathelin](https://scholar.google.com/citations?user=h79bffAAAAAJ&hl=fr)
* [Ruben Bueno]()

## License

The library is distributed under the 3-Clause BSD license.

## References

[1] Shimodaira Hidetoshi. ["Improving predictive inference under covariate shift by weighting the log-likelihood function."](https://citeseerx.ist.psu.edu/document?repid=rep1&type=pdf&doi=235723a15c86c369c99a42e7b666dfe156ad2cba) Journal of statistical planning and inference 90, no. 2 (2000): 227-244.

[2] Sugiyama Masashi, Taiji Suzuki, and Takafumi Kanamori. ["Density-ratio matching under the Bregman divergence: a unified framework of density-ratio estimation."](https://citeseerx.ist.psu.edu/document?repid=rep1&type=pdf&doi=f1467208a75def8b2e52a447ab83644db66445ea) Annals of the Institute of Statistical Mathematics 64 (2012): 1009-1044.

[3] Sugiyama Masashi, Taiji Suzuki, Shinichi Nakajima, Hisashi Kashima, Paul Von Bünau, and Motoaki Kawanabe. ["Direct importance estimation for covariate shift adaptation."](https://citeseerx.ist.psu.edu/document?repid=rep1&type=pdf&doi=af14e09a9f829b9f0952eac244b0ac0c8bda2ca8) Annals of the Institute of Statistical Mathematics 60 (2008): 699-746.

[4] Sugiyama Masashi, and Klaus-Robert Müller. ["Input-dependent estimation of generalization error under covariate shift."](https://web.archive.org/web/20070221112234id_/http://sugiyama-www.cs.titech.ac.jp:80/~sugi/2005/IWSIC.pdf) (2005): 249-279.

[5] Sun Baochen, Jiashi Feng, and Kate Saenko. ["Correlation alignment for unsupervised domain adaptation."](https://arxiv.org/pdf/1612.01939.pdf) Domain adaptation in computer vision applications (2017): 153-171.

[6] Courty Nicolas, Flamary Rémi, Tuia Devis, and Alain Rakotomamonjy. ["Optimal transport for domain adaptation."](https://arxiv.org/pdf/1507.00504.pdf) IEEE Trans. Pattern Anal. Mach. Intell 1, no. 1-40 (2016): 2.

[7] Flamary, R., Lounici, K., & Ferrari, A. (2019). [Concentration bounds for linear monge mapping estimation and optimal transport domain adaptation](https://arxiv.org/pdf/1905.10155.pdf). arXiv preprint arXiv:1905.10155.

[8] Fernando, B., Habrard, A., Sebban, M., & Tuytelaars, T. (2013). [Unsupervised visual domain adaptation using subspace alignment](https://openaccess.thecvf.com/content_iccv_2013/papers/Fernando_Unsupervised_Visual_Domain_2013_ICCV_paper.pdf). In Proceedings of the IEEE international conference on computer vision (pp. 2960-2967).

[9] Pan, S. J., Tsang, I. W., Kwok, J. T., & Yang, Q. (2010). [Domain adaptation via transfer component analysis](https://citeseerx.ist.psu.edu/document?repid=rep1&type=pdf&doi=4823e52161ec339d4d3526099a5477321f6a9a0f). IEEE transactions on neural networks, 22(2), 199-210.

[10] Courty, N., Flamary, R., Habrard, A., & Rakotomamonjy, A. (2017). [Joint distribution optimal transportation for domain adaptation](https://proceedings.neurips.cc/paper_files/paper/2017/file/0070d23b06b1486a538c0eaa45dd167a-Paper.pdf). Advances in neural information processing systems, 30.

[11] Bruzzone, L., & Marconcini, M. (2009). [Domain adaptation problems: A DASVM classification technique and a circular validation strategy.](https://rslab.disi.unitn.it/papers/R82-PAMI.pdf) IEEE transactions on pattern analysis and machine intelligence, 32(5), 770-787.

[12] Sun, B., & Saenko, K. (2016). [Deep coral: Correlation alignment for deep domain adaptation](https://arxiv.org/pdf/1607.01719.pdf). In Computer Vision–ECCV 2016 Workshops: Amsterdam, The Netherlands, October 8-10 and 15-16, 2016, Proceedings, Part III 14 (pp. 443-450). Springer International Publishing.

[13] Damodaran, B. B., Kellenberger, B., Flamary, R., Tuia, D., & Courty, N. (2018). [Deepjdot: Deep joint distribution optimal transport for unsupervised domain adaptation](https://openaccess.thecvf.com/content_ECCV_2018/papers/Bharath_Bhushan_Damodaran_DeepJDOT_Deep_Joint_ECCV_2018_paper.pdf). In Proceedings of the European conference on computer vision (ECCV) (pp. 447-463).

[14] Long, M., Cao, Y., Wang, J., & Jordan, M. (2015, June). [Learning transferable features with deep adaptation networks](https://proceedings.mlr.press/v37/long15.pdf). In International conference on machine learning (pp. 97-105). PMLR.

[15] Ganin, Y., Ustinova, E., Ajakan, H., Germain, P., Larochelle, H., Laviolette, F., ... & Lempitsky, V. (2016). [Domain-adversarial training of neural networks](https://www.jmlr.org/papers/volume17/15-239/15-239.pdf). Journal of machine learning research, 17(59), 1-35.

[16] Long, M., Cao, Z., Wang, J., & Jordan, M. I. (2018). [Conditional adversarial domain adaptation](https://proceedings.neurips.cc/paper_files/paper/2018/file/ab88b15733f543179858600245108dd8-Paper.pdf). Advances in neural information processing systems, 31.

[17] Sugiyama, M., Krauledat, M., & Müller, K. R. (2007). [Covariate shift adaptation by importance weighted cross validation](https://www.jmlr.org/papers/volume8/sugiyama07a/sugiyama07a.pdf). Journal of Machine Learning Research, 8(5).

[18] Morerio, P., Cavazza, J., & Murino, V. (2017).[ Minimal-entropy correlation alignment for unsupervised deep domain adaptation](https://arxiv.org/pdf/1711.10288.pdf). arXiv preprint arXiv:1711.10288.

[19] Saito, K., Kim, D., Teterwak, P., Sclaroff, S., Darrell, T., & Saenko, K. (2021). [Tune it the right way: Unsupervised validation of domain adaptation via soft neighborhood density](https://openaccess.thecvf.com/content/ICCV2021/papers/Saito_Tune_It_the_Right_Way_Unsupervised_Validation_of_Domain_Adaptation_ICCV_2021_paper.pdf). In Proceedings of the IEEE/CVF International Conference on Computer Vision (pp. 9184-9193).

[20] You, K., Wang, X., Long, M., & Jordan, M. (2019, May). [Towards accurate model selection in deep unsupervised domain adaptation](https://proceedings.mlr.press/v97/you19a/you19a.pdf). In International Conference on Machine Learning (pp. 7124-7133). PMLR.

[21] Zhang, K., Schölkopf, B., Muandet, K., Wang, Z. (2013). [Domain Adaptation under Target and Conditional Shift](http://proceedings.mlr.press/v28/zhang13d.pdf). In International Conference on Machine Learning (pp. 819-827). PMLR.

[22] Loog, M. (2012). Nearest neighbor-based importance weighting. In 2012 IEEE International Workshop on Machine Learning for Signal Processing, pages 1–6. IEEE (https://arxiv.org/pdf/2102.02291.pdf)

[23] Domain Adaptation Problems: A DASVM ClassificationTechnique and a Circular Validation StrategyLorenzo Bruzzone, Fellow, IEEE, and Mattia Marconcini, Member, IEEE (https://rslab.disi.unitn.it/papers/R82-PAMI.pdf)

[24] Loog, M. (2012). Nearest neighbor-based importance weighting. In 2012 IEEE International Workshop on Machine Learning for Signal Processing, pages 1–6. IEEE (https://arxiv.org/pdf/2102.02291.pdf)

[25] J. Huang, A. Gretton, K. Borgwardt, B. Schölkopf and A. J. Smola. Correcting sample selection bias by unlabeled data. In NIPS, 2007. (https://citeseerx.ist.psu.edu/document?repid=rep1&type=pdf&doi=07117994f0971b2fc2df95adb373c31c3d313442)

[26] Long, M., Wang, J., Ding, G., Sun, J., and Yu, P. (2014). [Transfer joint matching for unsupervised domain adaptation. In IEEE Conference on Computer Vision and Pattern Recognition (CVPR), pages 1410–1417](https://citeseerx.ist.psu.edu/document?repid=rep1&type=pdf&doi=a279f53f386ac78345b67e13c1808880c718efdf)

[27] S. Si, D. Tao and B. Geng. In IEEE Transactions on Knowledge and Data Engineering, (2010) [Bregman Divergence-Based Regularization for Transfer Subspace Learning](https://citeseerx.ist.psu.edu/document?repid=rep1&type=pdf&doi=4118b4fc7d61068b9b448fd499876d139baeec81)

[28] Solomon, J., Rustamov, R., Guibas, L., & Butscher, A. (2014, January). [Wasserstein propagation for semi-supervised learning](https://proceedings.mlr.press/v32/solomon14.pdf). In International Conference on Machine Learning (pp. 306-314). PMLR.

[29] Montesuma, Eduardo Fernandes, and Fred Maurice Ngole Mboula. ["Wasserstein barycenter for multi-source domain adaptation."](https://openaccess.thecvf.com/content/CVPR2021/papers/Montesuma_Wasserstein_Barycenter_for_Multi-Source_Domain_Adaptation_CVPR_2021_paper.pdf) In Proceedings of the IEEE/CVF conference on computer vision and pattern recognition, pp. 16785-16793. 2021.

[30] Gnassounou, Theo, Rémi Flamary, and Alexandre Gramfort. ["Convolution Monge Mapping Normalization for learning on sleep data."](https://proceedings.neurips.cc/paper_files/paper/2023/file/21718991f6acf19a42376b5c7a8668c5-Paper-Conference.pdf) Advances in Neural Information Processing Systems 36 (2024).

[31] Redko, Ievgen, Nicolas Courty, Rémi Flamary, and Devis Tuia.[ "Optimal transport for multi-source domain adaptation under target shift."](https://proceedings.mlr.press/v89/redko19a/redko19a.pdf) In The 22nd International Conference on artificial intelligence and statistics, pp. 849-858. PMLR, 2019.

[32] Hu, D., Liang, J., Liew, J. H., Xue, C., Bai, S., & Wang, X. (2023). [Mixed Samples as Probes for Unsupervised Model Selection in Domain Adaptation](https://proceedings.neurips.cc/paper_files/paper/2023/file/7721f1fea280e9ffae528dc78c732576-Paper-Conference.pdf). Advances in Neural Information Processing Systems 36 (2024).

[33] Kang, G., Jiang, L., Yang, Y., & Hauptmann, A. G. (2019). [Contrastive Adaptation Network for Unsupervised Domain Adaptation](https://arxiv.org/abs/1901.00976). In Proceedings of the IEEE/CVF Conference on Computer Vision and Pattern Recognition (pp. 4893-4902).

[34] Jin, Ying, Wang, Ximei, Long, Mingsheng, Wang, Jianmin. [Minimum Class Confusion for Versatile Domain Adaptation](https://arxiv.org/pdf/1912.03699). ECCV, 2020.

[35] Zhang, Y., Liu, T., Long, M., & Jordan, M. I. (2019). [Bridging Theory and Algorithm for Domain Adaptation](https://arxiv.org/abs/1904.05801). In Proceedings of the 36th International Conference on Machine Learning, (pp. 7404-7413).

[36] Xiao, Zhiqing, Wang, Haobo, Jin, Ying, Feng, Lei, Chen, Gang, Huang, Fei, Zhao, Junbo.[SPA: A Graph Spectral Alignment Perspective for Domain Adaptation](https://arxiv.org/pdf/2310.17594). In Neurips, 2023.

<<<<<<< HEAD
[37] Nikzad-Langerodi, R., Zellinger, W., Saminger-Platz, S., & Moser, B. A. (2020). [Domain adaptation for regression under Beer–Lambert’s law](https://www.sciencedirect.com/science/article/abs/pii/S0950705120305761). Knowledge-Based Systems, 210, 106447.
=======
[37] Xie, Renchunzi, Odonnat, Ambroise, Feofanov, Vasilii, Deng, Weijian, Zhang, Jianfeng and An, Bo. [MaNo: Exploiting Matrix Norm for Unsupervised Accuracy Estimation Under Distribution Shifts](https://arxiv.org/pdf/2405.18979). In NeurIPS, 2024.
>>>>>>> e3014e85
<|MERGE_RESOLUTION|>--- conflicted
+++ resolved
@@ -245,8 +245,6 @@
 
 [36] Xiao, Zhiqing, Wang, Haobo, Jin, Ying, Feng, Lei, Chen, Gang, Huang, Fei, Zhao, Junbo.[SPA: A Graph Spectral Alignment Perspective for Domain Adaptation](https://arxiv.org/pdf/2310.17594). In Neurips, 2023.
 
-<<<<<<< HEAD
 [37] Nikzad-Langerodi, R., Zellinger, W., Saminger-Platz, S., & Moser, B. A. (2020). [Domain adaptation for regression under Beer–Lambert’s law](https://www.sciencedirect.com/science/article/abs/pii/S0950705120305761). Knowledge-Based Systems, 210, 106447.
-=======
-[37] Xie, Renchunzi, Odonnat, Ambroise, Feofanov, Vasilii, Deng, Weijian, Zhang, Jianfeng and An, Bo. [MaNo: Exploiting Matrix Norm for Unsupervised Accuracy Estimation Under Distribution Shifts](https://arxiv.org/pdf/2405.18979). In NeurIPS, 2024.
->>>>>>> e3014e85
+
+[38] Xie, Renchunzi, Odonnat, Ambroise, Feofanov, Vasilii, Deng, Weijian, Zhang, Jianfeng and An, Bo. [MaNo: Exploiting Matrix Norm for Unsupervised Accuracy Estimation Under Distribution Shifts](https://arxiv.org/pdf/2405.18979). In NeurIPS, 2024.