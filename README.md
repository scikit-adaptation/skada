--- conflicted
+++ resolved
@@ -195,12 +195,10 @@
 
 [22] Zhang, K., Schölkopf, B., Muandet, K., Wang, Z. (2013). [Domain Adaptation under Target and Conditional Shift](http://proceedings.mlr.press/v28/zhang13d.pdf). In International Conference on Machine Learning (pp. 819-827). PMLR.
 
-<<<<<<< HEAD
-[23] Long, M., Wang, J., Ding, G., Sun, J., and Yu, P. (2014). [Transfer joint matching for unsupervised domain adaptation. In IEEE Conference on Computer Vision and Pattern Recognition (CVPR), pages 1410–1417](https://citeseerx.ist.psu.edu/document?repid=rep1&type=pdf&doi=a279f53f386ac78345b67e13c1808880c718efdf)
-=======
 [23] Domain Adaptation Problems: A DASVM ClassificationTechnique and a Circular Validation StrategyLorenzo Bruzzone, Fellow, IEEE, and Mattia Marconcini, Member, IEEE (https://rslab.disi.unitn.it/papers/R82-PAMI.pdf)
 
 [24] Loog, M. (2012). Nearest neighbor-based importance weighting. In 2012 IEEE International Workshop on Machine Learning for Signal Processing, pages 1–6. IEEE (https://arxiv.org/pdf/2102.02291.pdf)
 
 [25] J. Huang, A. Gretton, K. Borgwardt, B. Schölkopf and A. J. Smola. Correcting sample selection bias by unlabeled data. In NIPS, 2007. (https://citeseerx.ist.psu.edu/document?repid=rep1&type=pdf&doi=07117994f0971b2fc2df95adb373c31c3d313442)
->>>>>>> 94fbfeb7
+
+[26] Long, M., Wang, J., Ding, G., Sun, J., and Yu, P. (2014). [Transfer joint matching for unsupervised domain adaptation. In IEEE Conference on Computer Vision and Pattern Recognition (CVPR), pages 1410–1417](https://citeseerx.ist.psu.edu/document?repid=rep1&type=pdf&doi=a279f53f386ac78345b67e13c1808880c718efdf)