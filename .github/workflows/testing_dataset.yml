--- conflicted
+++ resolved
@@ -39,14 +39,10 @@
     - name: Install 'skada' package
       run: |
         python -m pip install --upgrade --progress-bar off pip
+        python -m pip install -e .[deep,test]
     # Run Tests
-<<<<<<< HEAD
-    - name: Run Tests without torch
-      run: pytest skada/dataset --verbose --cov=skada_dataset --cov-report term
-=======
     - name: Run Tests for dataset
       run: pytest skada --verbose --cov=skada --cov-report term -m="dataset"
->>>>>>> ebafbbdc
     # Codecov
     - name: Upload coverage reports to Codecov
       uses: codecov/codecov-action@v5
@@ -54,12 +50,8 @@
         verbose: true
         fail_ci_if_error: true
         env_vars: OS,PYTHON
-<<<<<<< HEAD
-        flags: dataset, code
-=======
         gcov_include: "skada/datasets"
         gcov_ignore: "**/*"
         flags: dataset
->>>>>>> ebafbbdc
       env:
         CODECOV_TOKEN: ${{ secrets.CODECOV_TOKEN }}