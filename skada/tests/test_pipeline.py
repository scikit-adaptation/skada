--- conflicted
+++ resolved
@@ -106,15 +106,6 @@
     assert isinstance(estimator, PerDomain)
 
 
-<<<<<<< HEAD
-def test_named_estimator():
-    pipe = make_da_pipeline(
-        ('adapter', SubspaceAlignmentAdapter(n_components=2)),
-        LogisticRegression(),
-    )
-    assert 'adapter' in pipe.named_steps
-    assert 'logisticregression' in pipe.named_steps
-=======
 def test_pipeline_step_parameters(da_dataset):
     pipe = make_da_pipeline(
         StandardScaler(),
@@ -125,4 +116,12 @@
     pipe.set_params(subspacealignmentadapter__n_components=5)
     with pytest.raises(ValueError):
         pipe.set_params(subspacealignmentadapter__reg=2.)
->>>>>>> fe42db9f
+
+
+def test_named_estimator():
+    pipe = make_da_pipeline(
+        ('adapter', SubspaceAlignmentAdapter(n_components=2)),
+        LogisticRegression(),
+    )
+    assert 'adapter' in pipe.named_steps
+    assert 'logisticregression' in pipe.named_steps