# Author: Theo Gnassounou <theo.gnassounou@inria.fr>
#         Remi Flamary <remi.flamary@polytechnique.edu>
#         Oleksii Kachaiev <kachayev@gmail.com>
#         Yanis Lalou <yanis.lalou@polytechnique.edu>
#
# License: BSD 3-Clause

import numpy as np
from sklearn.linear_model import LogisticRegression, LinearRegression
from sklearn.metrics import mean_squared_error
from sklearn.model_selection import ShuffleSplit, cross_validate
from sklearn.svm import SVC
from sklearn.dummy import DummyRegressor

from skada import (
    ReweightDensityAdapter,
    SubspaceAlignmentAdapter,
    make_da_pipeline,
)
from skada.datasets import DomainAwareDataset, make_shifted_datasets
from skada.metrics import (
    SupervisedScorer,
    ImportanceWeightedScorer,
    PredictionEntropyScorer,
    SoftNeighborhoodDensity,
<<<<<<< HEAD
    DeepEmbeddedValidation,
=======
    CircularValidation,
>>>>>>> ba065a87
)

import pytest


@pytest.mark.parametrize(
    "scorer",
    [
        ImportanceWeightedScorer(),
        PredictionEntropyScorer(),
        SoftNeighborhoodDensity(),
<<<<<<< HEAD
        DeepEmbeddedValidation()
=======
        CircularValidation(),
>>>>>>> ba065a87
    ],
)
def test_generic_scorer(scorer, da_dataset):
    X, y, sample_domain = da_dataset.pack_train(as_sources=['s'], as_targets=['t'])
    estimator = make_da_pipeline(
        ReweightDensityAdapter(),
        LogisticRegression().set_fit_request(
            sample_weight=True
        ).set_score_request(
            sample_weight=True
        ),
    )
    cv = ShuffleSplit(n_splits=3, test_size=0.3, random_state=0)
    scores = cross_validate(
        estimator,
        X,
        y,
        cv=cv,
        params={'sample_domain': sample_domain},
        scoring=scorer,
    )['test_score']
    assert scores.shape[0] == 3, "evaluate 3 splits"
    assert np.all(~np.isnan(scores)), "all scores are computed"


def test_supervised_scorer(da_dataset):
    """`SupervisedScorer` requires unmasked target label to be available."""
    X, y, sample_domain = da_dataset.pack_train(as_sources=['s'], as_targets=['t'])
    estimator = make_da_pipeline(
        ReweightDensityAdapter(),
        LogisticRegression().set_fit_request(
            sample_weight=True
        ).set_score_request(
            sample_weight=True
        ),
    )
    cv = ShuffleSplit(n_splits=3, test_size=0.3, random_state=0)
    _, target_labels, _ = da_dataset.pack(
        as_sources=['s'],
        as_targets=['t'],
        train=False
    )
    scoring = SupervisedScorer()
    scores = cross_validate(
        estimator,
        X,
        y,
        cv=cv,
        params={'sample_domain': sample_domain, 'target_labels': target_labels},
        scoring=scoring,
    )['test_score']
    assert scores.shape[0] == 3, "evaluate 3 splits"
    assert np.all(~np.isnan(scores)), "all scores are computed"


@pytest.mark.parametrize(
    "scorer",
    [
        PredictionEntropyScorer(),
        SoftNeighborhoodDensity(),
    ],
)
def test_scorer_with_entropy_requires_predict_proba(scorer, da_dataset):
    X, y, sample_domain = da_dataset.pack_train(as_sources=['s'], as_targets=['t'])
    estimator = make_da_pipeline(
        ReweightDensityAdapter(),
        SVC().set_fit_request(sample_weight=True)
    )
    estimator.fit(X, y, sample_domain=sample_domain)
    with pytest.raises(AttributeError):
        scorer(estimator, X, y, sample_domain=sample_domain)


def test_scorer_with_log_proba():
    n_samples, n_features = 100, 5
    rng = np.random.RandomState(42)
    dataset = DomainAwareDataset(domains=[
        (rng.rand(n_samples, n_features), rng.randint(2, size=n_samples), 's'),
        (rng.rand(n_samples, n_features), None, 't')
    ])
    X, y, sample_domain = dataset.pack_train(as_sources=['s'], as_targets=['t'])
    estimator = make_da_pipeline(
        SubspaceAlignmentAdapter(n_components=2),
        LogisticRegression()
    )
    cv = ShuffleSplit(n_splits=3, test_size=0.3, random_state=0)
    scores = cross_validate(
        estimator,
        X,
        y,
        cv=cv,
        params={'sample_domain': sample_domain},
        scoring=PredictionEntropyScorer(),
    )['test_score']
    assert scores.shape[0] == 3, "evaluate 3 splits"
    assert np.all(~np.isnan(scores)), "all scores are computed"
    assert np.all(scores <= 0), "all scores are negative"


def test_prediction_entropy_scorer_reduction(da_dataset):
    X, y, sample_domain = da_dataset.pack_train(as_sources=['s'], as_targets=['t'])
    estimator = make_da_pipeline(
        ReweightDensityAdapter(),
        LogisticRegression().set_fit_request(
            sample_weight=True
        ),
    )

    estimator.fit(X, y, sample_domain=sample_domain)

    scorer = PredictionEntropyScorer(reduction='mean')
    score_mean = scorer._score(estimator, X, y, sample_domain=sample_domain)
    assert isinstance(score_mean, float), "score_mean is not a float"

    scorer = PredictionEntropyScorer(reduction='sum')
    score_sum = scorer._score(estimator, X, y, sample_domain=sample_domain)
    assert isinstance(score_sum, float), "score_sum is not a float"

    assert score_mean == pytest.approx(score_sum / X.shape[0], rel=1e-5)

    scorer = PredictionEntropyScorer(reduction='none')
    score_none = scorer._score(estimator, X, y, sample_domain=sample_domain)
    assert isinstance(score_none, np.ndarray), "score_none is not a numpy array"

    with pytest.raises(ValueError):
        scorer = PredictionEntropyScorer(reduction='WRONG_REDUCTION')

    # Really unlikely to happen, but still
    with pytest.raises(ValueError):
        scorer = PredictionEntropyScorer(reduction='none')
        scorer.reduction = 'WRONG_REDUCTION'
        scorer._score(estimator, X, y, sample_domain=sample_domain)


def test_circular_validation(da_dataset):
    X, y, sample_domain = da_dataset.pack_train(as_sources=['s'], as_targets=['t'])
    estimator = make_da_pipeline(
        ReweightDensityAdapter(),
        LogisticRegression().set_fit_request(
            sample_weight=True
        ),
    )

    estimator.fit(X, y, sample_domain=sample_domain)

    scorer = CircularValidation()
    score = scorer._score(estimator, X, y, sample_domain=sample_domain)
    assert ~np.isnan(score), "the score is computed"

    # Test not callable source_scorer
    with pytest.raises(ValueError):
        scorer = CircularValidation(source_scorer=None)

    # Test unique y_pred_target
    estimator_dummy = make_da_pipeline(
        DummyRegressor(strategy="constant", constant=1),
    )
    estimator_dummy.fit(X, y, sample_domain=sample_domain)
    scorer = CircularValidation()
    score = scorer._score(estimator_dummy, X, y, sample_domain=sample_domain)
    assert ~np.isnan(score), "the score is computed"

    # Test regression task
    X, y, sample_domain = make_shifted_datasets(
        n_samples_source=10,
        n_samples_target=10,
        noise=None,
        label="regression",
    )
    estimator_regression = make_da_pipeline(
        ReweightDensityAdapter(),
        LinearRegression().set_fit_request(
            sample_weight=True
        ),
    )
    estimator_regression.fit(X, y, sample_domain=sample_domain)

    scorer = CircularValidation(
        source_scorer=mean_squared_error,
        greater_is_better=False
    )
    score = scorer._score(estimator_regression, X, y, sample_domain=sample_domain)
    assert ~np.isnan(score), "the score is computed"<|MERGE_RESOLUTION|>--- conflicted
+++ resolved
@@ -23,11 +23,8 @@
     ImportanceWeightedScorer,
     PredictionEntropyScorer,
     SoftNeighborhoodDensity,
-<<<<<<< HEAD
     DeepEmbeddedValidation,
-=======
     CircularValidation,
->>>>>>> ba065a87
 )
 
 import pytest
@@ -39,11 +36,8 @@
         ImportanceWeightedScorer(),
         PredictionEntropyScorer(),
         SoftNeighborhoodDensity(),
-<<<<<<< HEAD
         DeepEmbeddedValidation()
-=======
         CircularValidation(),
->>>>>>> ba065a87
     ],
 )
 def test_generic_scorer(scorer, da_dataset):
