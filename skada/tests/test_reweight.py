# Author: Theo Gnassounou <theo.gnassounou@inria.fr>
#         Remi Flamary <remi.flamary@polytechnique.edu>
#         Oleksii Kachaiev <kachayev@gmail.com>
#         Antoine Collas <contact@antoinecollas.fr>
#
# License: BSD 3-Clause

import numpy as np
import pytest
from sklearn.linear_model import LogisticRegression, Ridge

from skada import (
    DensityReweight,
    DensityReweightAdapter,
    DiscriminatorReweight,
    DiscriminatorReweightAdapter,
    GaussianReweight,
    GaussianReweightAdapter,
    KLIEPReweight,
    KLIEPReweightAdapter,
    KMMReweight,
    KMMReweightAdapter,
    MMDTarSReweight,
    MMDTarSReweightAdapter,
    NearestNeighborReweight,
    NearestNeighborReweightAdapter,
    make_da_pipeline,
    source_target_split,
)


@pytest.mark.parametrize(
    "estimator",
    [
        make_da_pipeline(
            DensityReweightAdapter(),
            LogisticRegression().set_fit_request(sample_weight=True),
        ),
        DensityReweight(),
        make_da_pipeline(
            GaussianReweightAdapter(),
            LogisticRegression().set_fit_request(sample_weight=True),
        ),
        GaussianReweight(),
        make_da_pipeline(
            DiscriminatorReweightAdapter(),
            LogisticRegression().set_fit_request(sample_weight=True),
        ),
        DiscriminatorReweight(),
        make_da_pipeline(
            KLIEPReweightAdapter(gamma=[0.1, 1, "auto", "scale"], random_state=42),
            LogisticRegression().set_fit_request(sample_weight=True),
        ),
        KLIEPReweight(gamma=[0.1, 1], random_state=42),
        KLIEPReweight(gamma=0.2),
        NearestNeighborReweight(
            LogisticRegression().set_fit_request(sample_weight=True),
            laplace_smoothing=True,
        ),
        NearestNeighborReweight(laplace_smoothing=True),
        make_da_pipeline(
            NearestNeighborReweightAdapter(laplace_smoothing=True),
            LogisticRegression().set_fit_request(sample_weight=True),
        ),
        make_da_pipeline(
            KMMReweightAdapter(gamma=0.1),
            LogisticRegression().set_fit_request(sample_weight=True),
        ),
        KMMReweight(),
        KMMReweight(eps=0.1),
        make_da_pipeline(
            MMDTarSReweightAdapter(gamma=1.0),
            LogisticRegression().set_fit_request(sample_weight=True),
        ),
        MMDTarSReweight(gamma=1.0),
    ],
)
def test_reweight_estimator(estimator, da_dataset):
    X_train, y_train, sample_domain = da_dataset.pack_train(
        as_sources=["s"], as_targets=["t"]
    )
    estimator.fit(X_train, y_train, sample_domain=sample_domain)
    X_test, y_test, sample_domain = da_dataset.pack_test(as_targets=["t"])
    y_pred = estimator.predict(X_test, sample_domain=sample_domain)
    assert np.mean(y_pred == y_test) > 0.9
    score = estimator.score(X_test, y_test, sample_domain=sample_domain)
    assert score > 0.9


@pytest.mark.parametrize(
    "estimator",
    [
        make_da_pipeline(
            DensityReweightAdapter(), Ridge().set_fit_request(sample_weight=True)
        ),
        DensityReweight(Ridge().set_fit_request(sample_weight=True)),
        make_da_pipeline(
            GaussianReweightAdapter(),
            Ridge().set_fit_request(sample_weight=True),
        ),
        GaussianReweight(Ridge().set_fit_request(sample_weight=True)),
        make_da_pipeline(
            DiscriminatorReweightAdapter(),
            Ridge().set_fit_request(sample_weight=True),
        ),
        DiscriminatorReweight(Ridge().set_fit_request(sample_weight=True)),
        make_da_pipeline(
            KLIEPReweightAdapter(gamma=[0.1, 1, "auto", "scale"], random_state=42),
            Ridge().set_fit_request(sample_weight=True),
        ),
        KLIEPReweight(
            Ridge().set_fit_request(sample_weight=True), gamma=[0.1, 1], random_state=42
        ),
        KLIEPReweight(Ridge().set_fit_request(sample_weight=True), gamma=0.2),
        make_da_pipeline(
            KMMReweightAdapter(gamma=0.1), Ridge().set_fit_request(sample_weight=True)
        ),
        KMMReweight(Ridge().set_fit_request(sample_weight=True)),
        KMMReweight(Ridge().set_fit_request(sample_weight=True), eps=0.1),
        make_da_pipeline(
            MMDTarSReweightAdapter(gamma=1.0),
            Ridge().set_fit_request(sample_weight=True),
        ),
        MMDTarSReweight(Ridge().set_fit_request(sample_weight=True), gamma=1.0),
    ],
)
def test_reg_reweight_estimator(estimator, da_reg_dataset):
    X, y, sample_domain = da_reg_dataset
    Xs, Xt, ys, yt = source_target_split(X, y, sample_domain=sample_domain)
    estimator.fit(X, y, sample_domain=sample_domain)
    score = estimator.score(Xt, yt)
    assert score >= 0


def _base_test_new_X_adapt(estimator, da_dataset):
    X_train, y_train, sample_domain = da_dataset

    estimator.fit(X_train, y_train, sample_domain=sample_domain)
    res1 = estimator.adapt(X_train, y_train, sample_domain=sample_domain)
    idx = np.random.choice(X_train.shape[0], 10)
    true_weights = res1["sample_weight"][idx]

    # Adapt with new X, i.e. same domain, different samples
    res2 = estimator.adapt(
        X_train[idx, :] + 1e-8, y_train[idx], sample_domain=sample_domain[idx]
    )

    # Check that the normalized weights are the same
    true_weights = true_weights / np.sum(true_weights)
    res2["sample_weight"] = res2["sample_weight"] / np.sum(res2["sample_weight"])
    assert np.allclose(true_weights, res2["sample_weight"])

    # Check it adapts even if some target classes are not present in the new X
    classes = np.unique(y_train)[::2]
    mask = np.isin(y_train, classes)
    X_train = X_train[mask]
    y_train = y_train[mask]
    sample_domain = sample_domain[mask]
    res3 = estimator.adapt(X_train, y_train, sample_domain=sample_domain)

    # Check that the normalized weights are the same
    true_weights = res1["sample_weight"][mask]
    true_weights = true_weights / np.sum(true_weights)
    res3["sample_weight"] = res3["sample_weight"] / np.sum(res3["sample_weight"])
    assert np.allclose(true_weights, res3["sample_weight"])


@pytest.mark.parametrize(
    "estimator",
    [
<<<<<<< HEAD
        DensityReweightAdapter(),
        GaussianReweightAdapter(),
        DiscriminatorReweightAdapter(),
        KLIEPReweightAdapter(gamma=[0.1, 1, "auto", "scale"], random_state=42),
        KMMReweightAdapter(gamma=0.1, smooth_weights=True),
        MMDTarSReweightAdapter(gamma=1.0),
=======
        (DensityReweightAdapter()),
        (DensityReweightAdapter()),
        (GaussianReweightAdapter()),
        (GaussianReweightAdapter()),
        (DiscriminatorReweightAdapter()),
        (DiscriminatorReweightAdapter()),
        (KLIEPReweightAdapter(gamma=[0.1, 1], random_state=42)),
        (KLIEPReweightAdapter(gamma=[0.1, 1], random_state=42)),
        (KMMReweightAdapter(gamma=0.1, smooth_weights=True)),
        (KMMReweightAdapter(gamma=0.1, smooth_weights=True)),
        (MMDTarSReweightAdapter(gamma=1.0)),
        (MMDTarSReweightAdapter(gamma=1.0)),
>>>>>>> 05bbc19b
    ],
)
def test_new_X_adapt(estimator, da_reg_datasets):
    for dataset in da_reg_datasets:
        _base_test_new_X_adapt(estimator, dataset)


@pytest.mark.parametrize(
    "estimator",
    [
        DensityReweightAdapter(),
        GaussianReweightAdapter(),
        DiscriminatorReweightAdapter(),
        KLIEPReweightAdapter(gamma=[0.1, 1, "auto", "scale"], random_state=42),
        KMMReweightAdapter(gamma=0.1, smooth_weights=True),
        MMDTarSReweightAdapter(gamma=1.0),
    ],
)
def test_reg_new_X_adapt(estimator, da_reg_dataset):
    _base_test_new_X_adapt(estimator, da_reg_dataset)


def test_reweight_warning(da_dataset):
    X_train, y_train, sample_domain = da_dataset.pack_train(
        as_sources=["s"], as_targets=["t"]
    )
    estimator = KLIEPReweightAdapter(gamma=0.1, max_iter=0)
    estimator.fit(X_train, y_train, sample_domain=sample_domain)

    with pytest.warns(
        UserWarning, match="Maximum iteration reached before convergence."
    ):
        estimator.fit(X_train, y_train, sample_domain=sample_domain)


def test_KMMReweight_kernel_error():
    with pytest.raises(ValueError, match="got 'hello'"):
        KMMReweightAdapter(kernel="hello")


# KMMReweight.adapt behavior should be the same when smooth weights is True or
# when X_source differs between fit and adapt.
def test_KMMReweight_new_X_adapt(da_dataset):
    X_train, y_train, sample_domain = da_dataset.pack_train(
        as_sources=["s"], as_targets=["t"]
    )
    estimator = KMMReweightAdapter(smooth_weights=True)
    estimator.fit(X_train, sample_domain=sample_domain)
    res1 = estimator.adapt(X_train, sample_domain=sample_domain)

    estimator = KMMReweightAdapter(smooth_weights=False)
    estimator.fit(X_train, sample_domain=sample_domain)
    res2 = estimator.adapt(X_train, sample_domain=sample_domain)
    res3 = estimator.adapt(X_train + 1e-8, sample_domain=sample_domain)

    assert np.allclose(res1["sample_weight"], res3["sample_weight"])
    assert not np.allclose(res1["sample_weight"], res2["sample_weight"])<|MERGE_RESOLUTION|>--- conflicted
+++ resolved
@@ -168,43 +168,34 @@
 @pytest.mark.parametrize(
     "estimator",
     [
-<<<<<<< HEAD
+        (DensityReweightAdapter()),
+        (DensityReweightAdapter()),
+        (GaussianReweightAdapter()),
+        (GaussianReweightAdapter()),
+        (DiscriminatorReweightAdapter()),
+        (DiscriminatorReweightAdapter()),
+        (KLIEPReweightAdapter(gamma=[0.1, 1, "auto", "scale"], random_state=42)),
+        (KLIEPReweightAdapter(gamma=[0.1, 1, "auto", "scale"], random_state=42)),
+        (KMMReweightAdapter(gamma=0.1, smooth_weights=True)),
+        (KMMReweightAdapter(gamma=0.1, smooth_weights=True)),
+        (MMDTarSReweightAdapter(gamma=1.0)),
+        (MMDTarSReweightAdapter(gamma=1.0)),
+    ],
+)
+def test_new_X_adapt(estimator, da_reg_datasets):
+    for dataset in da_reg_datasets:
+        _base_test_new_X_adapt(estimator, dataset)
+
+
+@pytest.mark.parametrize(
+    "estimator",
+    [
         DensityReweightAdapter(),
         GaussianReweightAdapter(),
         DiscriminatorReweightAdapter(),
         KLIEPReweightAdapter(gamma=[0.1, 1, "auto", "scale"], random_state=42),
         KMMReweightAdapter(gamma=0.1, smooth_weights=True),
         MMDTarSReweightAdapter(gamma=1.0),
-=======
-        (DensityReweightAdapter()),
-        (DensityReweightAdapter()),
-        (GaussianReweightAdapter()),
-        (GaussianReweightAdapter()),
-        (DiscriminatorReweightAdapter()),
-        (DiscriminatorReweightAdapter()),
-        (KLIEPReweightAdapter(gamma=[0.1, 1], random_state=42)),
-        (KLIEPReweightAdapter(gamma=[0.1, 1], random_state=42)),
-        (KMMReweightAdapter(gamma=0.1, smooth_weights=True)),
-        (KMMReweightAdapter(gamma=0.1, smooth_weights=True)),
-        (MMDTarSReweightAdapter(gamma=1.0)),
-        (MMDTarSReweightAdapter(gamma=1.0)),
->>>>>>> 05bbc19b
-    ],
-)
-def test_new_X_adapt(estimator, da_reg_datasets):
-    for dataset in da_reg_datasets:
-        _base_test_new_X_adapt(estimator, dataset)
-
-
-@pytest.mark.parametrize(
-    "estimator",
-    [
-        DensityReweightAdapter(),
-        GaussianReweightAdapter(),
-        DiscriminatorReweightAdapter(),
-        KLIEPReweightAdapter(gamma=[0.1, 1, "auto", "scale"], random_state=42),
-        KMMReweightAdapter(gamma=0.1, smooth_weights=True),
-        MMDTarSReweightAdapter(gamma=1.0),
     ],
 )
 def test_reg_new_X_adapt(estimator, da_reg_dataset):
