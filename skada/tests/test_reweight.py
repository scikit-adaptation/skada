# Author: Theo Gnassounou <theo.gnassounou@inria.fr>
#         Remi Flamary <remi.flamary@polytechnique.edu>
#         Oleksii Kachaiev <kachayev@gmail.com>
#         Antoine Collas <contact@antoinecollas.fr>
#
# License: BSD 3-Clause

import numpy as np
import pytest
from sklearn.linear_model import LogisticRegression, Ridge

from skada import (
    KLIEP,
    KMM,
    DiscriminatorReweightDensity,
    DiscriminatorReweightDensityAdapter,
    GaussianReweightDensity,
    GaussianReweightDensityAdapter,
    KLIEPAdapter,
    KMMAdapter,
    MMDTarSReweight,
    MMDTarSReweightAdapter,
    ReweightDensity,
    ReweightDensityAdapter,
    make_da_pipeline,
<<<<<<< HEAD
    NearestNeighborReweightDensity,
    NearestNeighborDensityAdapter,
=======
    source_target_split,
>>>>>>> db8e6ce8
)


@pytest.mark.parametrize(
    "estimator",
    [
        make_da_pipeline(
            ReweightDensityAdapter(),
            LogisticRegression().set_fit_request(sample_weight=True),
        ),
        ReweightDensity(),
        make_da_pipeline(
            GaussianReweightDensityAdapter(),
            LogisticRegression().set_fit_request(sample_weight=True),
        ),
        GaussianReweightDensity(),
        make_da_pipeline(
            DiscriminatorReweightDensityAdapter(),
            LogisticRegression().set_fit_request(sample_weight=True),
        ),
        DiscriminatorReweightDensity(),
        make_da_pipeline(
            KLIEPAdapter(gamma=[0.1, 1], random_state=42),
            LogisticRegression().set_fit_request(sample_weight=True),
        ),
        KLIEP(gamma=[0.1, 1], random_state=42),
        KLIEP(gamma=0.2),
        NearestNeighborReweightDensity(
            LogisticRegression().set_fit_request(sample_weight=True),
            laplace_smoothing=True),
        NearestNeighborReweightDensity(
            laplace_smoothing=True),
        make_da_pipeline(
            NearestNeighborDensityAdapter(laplace_smoothing=True),
            LogisticRegression().set_fit_request(sample_weight=True)
        ),
        make_da_pipeline(
            KMMAdapter(gamma=0.1),
            LogisticRegression().set_fit_request(sample_weight=True),
        ),
        KMM(),
        KMM(eps=0.1),
        make_da_pipeline(
            MMDTarSReweightAdapter(gamma=1.0),
            LogisticRegression().set_fit_request(sample_weight=True),
        ),
        MMDTarSReweight(gamma=1.0),
    ],
)
def test_reweight_estimator(estimator, da_dataset):
    X_train, y_train, sample_domain = da_dataset.pack_train(
        as_sources=["s"], as_targets=["t"]
    )
    estimator.fit(X_train, y_train, sample_domain=sample_domain)
    X_test, y_test, sample_domain = da_dataset.pack_test(as_targets=["t"])
    y_pred = estimator.predict(X_test, sample_domain=sample_domain)
    assert np.mean(y_pred == y_test) > 0.9
    score = estimator.score(X_test, y_test, sample_domain=sample_domain)
    assert score > 0.9


@pytest.mark.parametrize(
    "estimator",
    [
        make_da_pipeline(
            ReweightDensityAdapter(), Ridge().set_fit_request(sample_weight=True)
        ),
        ReweightDensity(Ridge().set_fit_request(sample_weight=True)),
        make_da_pipeline(
            GaussianReweightDensityAdapter(),
            Ridge().set_fit_request(sample_weight=True),
        ),
        GaussianReweightDensity(Ridge().set_fit_request(sample_weight=True)),
        make_da_pipeline(
            DiscriminatorReweightDensityAdapter(),
            Ridge().set_fit_request(sample_weight=True),
        ),
        DiscriminatorReweightDensity(Ridge().set_fit_request(sample_weight=True)),
        make_da_pipeline(
            KLIEPAdapter(gamma=[0.1, 1], random_state=42),
            Ridge().set_fit_request(sample_weight=True),
        ),
        KLIEP(
            Ridge().set_fit_request(sample_weight=True), gamma=[0.1, 1], random_state=42
        ),
        KLIEP(Ridge().set_fit_request(sample_weight=True), gamma=0.2),
        make_da_pipeline(
            KMMAdapter(gamma=0.1), Ridge().set_fit_request(sample_weight=True)
        ),
        KMM(Ridge().set_fit_request(sample_weight=True)),
        KMM(Ridge().set_fit_request(sample_weight=True), eps=0.1),
        make_da_pipeline(
            MMDTarSReweightAdapter(gamma=1.0),
            Ridge().set_fit_request(sample_weight=True),
        ),
        MMDTarSReweight(Ridge().set_fit_request(sample_weight=True), gamma=1.0),
    ],
)
def test_reg_reweight_estimator(estimator, da_reg_dataset):
    X, y, sample_domain = da_reg_dataset
    Xs, Xt, ys, yt = source_target_split(X, y, sample_domain=sample_domain)
    estimator.fit(X, y, sample_domain=sample_domain)
    score = estimator.score(Xt, yt)
    assert score >= 0


def _base_test_new_X_adapt(estimator, da_dataset):
    X_train, y_train, sample_domain = da_dataset

    estimator.fit(X_train, y_train, sample_domain=sample_domain)
    res1 = estimator.adapt(X_train, y_train, sample_domain=sample_domain)
    idx = np.random.choice(X_train.shape[0], 10)
    true_weights = res1["sample_weight"][idx]

    # Adapt with new X, i.e. same domain, different samples
    res2 = estimator.adapt(
        X_train[idx, :] + 1e-8, y_train[idx], sample_domain=sample_domain[idx]
    )

    # Check that the normalized weights are the same
    true_weights = true_weights / np.sum(true_weights)
    res2["sample_weight"] = res2["sample_weight"] / np.sum(res2["sample_weight"])
    assert np.allclose(true_weights, res2["sample_weight"])

    # Check it adapts even if some target classes are not present in the new X
    classes = np.unique(y_train)[::2]
    mask = np.isin(y_train, classes)
    X_train = X_train[mask]
    y_train = y_train[mask]
    sample_domain = sample_domain[mask]
    res3 = estimator.adapt(X_train, y_train, sample_domain=sample_domain)

    # Check that the normalized weights are the same
    true_weights = res1["sample_weight"][mask]
    true_weights = true_weights / np.sum(true_weights)
    res3["sample_weight"] = res3["sample_weight"] / np.sum(res3["sample_weight"])
    assert np.allclose(true_weights, res3["sample_weight"])


@pytest.mark.parametrize(
    "estimator",
    [
        ReweightDensityAdapter(),
        GaussianReweightDensityAdapter(),
        DiscriminatorReweightDensityAdapter(),
        KLIEPAdapter(gamma=[0.1, 1], random_state=42),
        KMMAdapter(gamma=0.1, smooth_weights=True),
        MMDTarSReweightAdapter(gamma=1.0),
    ],
)
def test_new_X_adapt(estimator, da_dataset, da_reg_dataset):
    da_dataset = da_dataset.pack_train(as_sources=["s"], as_targets=["t"])

    _base_test_new_X_adapt(estimator, da_dataset)


@pytest.mark.parametrize(
    "estimator",
    [
        ReweightDensityAdapter(),
        GaussianReweightDensityAdapter(),
        DiscriminatorReweightDensityAdapter(),
        KLIEPAdapter(gamma=[0.1, 1], random_state=42),
        KMMAdapter(gamma=0.1, smooth_weights=True),
        MMDTarSReweightAdapter(gamma=1.0),
    ],
)
def test_reg_new_X_adapt(estimator, da_reg_dataset):
    _base_test_new_X_adapt(estimator, da_reg_dataset)


def test_reweight_warning(da_dataset):
    X_train, y_train, sample_domain = da_dataset.pack_train(
        as_sources=["s"], as_targets=["t"]
    )
    estimator = KLIEPAdapter(gamma=0.1, max_iter=0)
    estimator.fit(X_train, y_train, sample_domain=sample_domain)

    with pytest.warns(
        UserWarning, match="Maximum iteration reached before convergence."
    ):
        estimator.fit(X_train, y_train, sample_domain=sample_domain)


def test_kmm_kernel_error():
    with pytest.raises(ValueError, match="got 'hello'"):
        KMMAdapter(kernel="hello")


# KMM.adapt behavior should be the same when smooth weights is True or
# when X_source differs between fit and adapt.
def test_kmm_new_X_adapt(da_dataset):
    X_train, y_train, sample_domain = da_dataset.pack_train(
        as_sources=["s"], as_targets=["t"]
    )
    estimator = KMMAdapter(smooth_weights=True)
    estimator.fit(X_train, sample_domain=sample_domain)
    res1 = estimator.adapt(X_train, sample_domain=sample_domain)

    estimator = KMMAdapter(smooth_weights=False)
    estimator.fit(X_train, sample_domain=sample_domain)
    res2 = estimator.adapt(X_train, sample_domain=sample_domain)
    res3 = estimator.adapt(X_train + 1e-8, sample_domain=sample_domain)

    assert np.allclose(res1["sample_weight"], res3["sample_weight"])
    assert not np.allclose(res1["sample_weight"], res2["sample_weight"])<|MERGE_RESOLUTION|>--- conflicted
+++ resolved
@@ -22,13 +22,10 @@
     MMDTarSReweightAdapter,
     ReweightDensity,
     ReweightDensityAdapter,
-    make_da_pipeline,
-<<<<<<< HEAD
     NearestNeighborReweightDensity,
     NearestNeighborDensityAdapter,
-=======
+    make_da_pipeline,
     source_target_split,
->>>>>>> db8e6ce8
 )
 
 
