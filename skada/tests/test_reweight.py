--- conflicted
+++ resolved
@@ -6,14 +6,9 @@
 # License: BSD 3-Clause
 
 import numpy as np
-<<<<<<< HEAD
 import pytest
-from sklearn.linear_model import LogisticRegression
-=======
 from sklearn.linear_model import LogisticRegression, Ridge
->>>>>>> ba065a87
-
-from skada import source_target_split
+
 from skada import (
     KLIEP,
     KMM,
@@ -22,16 +17,13 @@
     GaussianReweightDensity,
     GaussianReweightDensityAdapter,
     KLIEPAdapter,
-<<<<<<< HEAD
-=======
-    KLIEP,
+    KMMAdapter,
+    MMDTarSReweight,
     MMDTarSReweightAdapter,
-    MMDTarSReweight,
->>>>>>> ba065a87
-    KMMAdapter,
     ReweightDensity,
     ReweightDensityAdapter,
     make_da_pipeline,
+    source_target_split,
 )
 
 
@@ -67,9 +59,9 @@
         KMM(eps=0.1),
         make_da_pipeline(
             MMDTarSReweightAdapter(gamma=1.0),
-            LogisticRegression().set_fit_request(sample_weight=True)
-        ),
-        MMDTarSReweight(gamma=1.0)
+            LogisticRegression().set_fit_request(sample_weight=True),
+        ),
+        MMDTarSReweight(gamma=1.0),
     ],
 )
 def test_reweight_estimator(estimator, da_dataset):
@@ -88,49 +80,37 @@
     "estimator",
     [
         make_da_pipeline(
-            ReweightDensityAdapter(),
-            Ridge().set_fit_request(sample_weight=True)
+            ReweightDensityAdapter(), Ridge().set_fit_request(sample_weight=True)
         ),
         ReweightDensity(Ridge().set_fit_request(sample_weight=True)),
         make_da_pipeline(
             GaussianReweightDensityAdapter(),
-            Ridge().set_fit_request(sample_weight=True)
+            Ridge().set_fit_request(sample_weight=True),
         ),
         GaussianReweightDensity(Ridge().set_fit_request(sample_weight=True)),
         make_da_pipeline(
             DiscriminatorReweightDensityAdapter(),
-            Ridge().set_fit_request(sample_weight=True)
+            Ridge().set_fit_request(sample_weight=True),
         ),
         DiscriminatorReweightDensity(Ridge().set_fit_request(sample_weight=True)),
         make_da_pipeline(
             KLIEPAdapter(gamma=[0.1, 1], random_state=42),
-            Ridge().set_fit_request(sample_weight=True)
+            Ridge().set_fit_request(sample_weight=True),
         ),
         KLIEP(
-            Ridge().set_fit_request(sample_weight=True),
-            gamma=[0.1, 1], random_state=42
-        ),
-        KLIEP(
-            Ridge().set_fit_request(sample_weight=True),
-            gamma=0.2
-        ),
-        make_da_pipeline(
-            KMMAdapter(gamma=0.1),
-            Ridge().set_fit_request(sample_weight=True)
+            Ridge().set_fit_request(sample_weight=True), gamma=[0.1, 1], random_state=42
+        ),
+        KLIEP(Ridge().set_fit_request(sample_weight=True), gamma=0.2),
+        make_da_pipeline(
+            KMMAdapter(gamma=0.1), Ridge().set_fit_request(sample_weight=True)
         ),
         KMM(Ridge().set_fit_request(sample_weight=True)),
-        KMM(
-            Ridge().set_fit_request(sample_weight=True),
-            eps=0.1
-        ),
+        KMM(Ridge().set_fit_request(sample_weight=True), eps=0.1),
         make_da_pipeline(
             MMDTarSReweightAdapter(gamma=1.0),
-            Ridge().set_fit_request(sample_weight=True)
-        ),
-        MMDTarSReweight(
-            Ridge().set_fit_request(sample_weight=True),
-            gamma=1.0
-        )
+            Ridge().set_fit_request(sample_weight=True),
+        ),
+        MMDTarSReweight(Ridge().set_fit_request(sample_weight=True), gamma=1.0),
     ],
 )
 def test_reg_reweight_estimator(estimator, da_reg_dataset):
@@ -151,9 +131,7 @@
 
     # Adapt with new X, i.e. same domain, different samples
     res2 = estimator.adapt(
-        X_train[idx, :] + 1e-8,
-        y_train[idx],
-        sample_domain=sample_domain[idx]
+        X_train[idx, :] + 1e-8, y_train[idx], sample_domain=sample_domain[idx]
     )
 
     # Check that the normalized weights are the same
@@ -174,10 +152,7 @@
     ],
 )
 def test_new_X_adapt(estimator, da_dataset, da_reg_dataset):
-    da_dataset = da_dataset.pack_train(
-        as_sources=['s'],
-        as_targets=['t']
-    )
+    da_dataset = da_dataset.pack_train(as_sources=["s"], as_targets=["t"])
 
     _base_test_new_X_adapt(estimator, da_dataset)
 
