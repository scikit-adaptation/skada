--- conflicted
+++ resolved
@@ -14,12 +14,8 @@
     check_X_domain,
     extract_source_indices,
     source_target_split,
-<<<<<<< HEAD
     extract_domains_indices
-=======
     source_target_merge
-
->>>>>>> c50867e4
 )
 from skada._utils import _check_y_masking
 
@@ -300,11 +296,7 @@
     assert np.sum(~source_idx) == 2 * n_samples_target, "target_idx sum mismatch"
 
 
-<<<<<<< HEAD
 def test_extract_domains_indices():
-=======
-def test_source_target_merge():
->>>>>>> c50867e4
     n_samples_source = 50
     n_samples_target = 20
     X, y, sample_domain = make_dataset_from_moons_distribution(
@@ -315,7 +307,7 @@
         random_state=0,
         return_X_y=True,
     )
-<<<<<<< HEAD
+
     domain_idx_dict = extract_domains_indices(sample_domain)
     domain_source_idx_dict, domain_target_idx_dict = extract_domains_indices(
             sample_domain,
@@ -336,7 +328,19 @@
         sum(len(values) for values in domain_target_idx_dict.values()) ==
         2 * n_samples_target
     ), "domain_target_idx_dict shape mismatch"
-=======
+
+
+def test_source_target_merge():
+    n_samples_source = 50
+    n_samples_target = 20
+    X, y, sample_domain = make_dataset_from_moons_distribution(
+        pos_source=0.1,
+        pos_target=0.9,
+        n_samples_source=n_samples_source,
+        n_samples_target=n_samples_target,
+        random_state=0,
+        return_X_y=True,
+    )
 
     X_source, X_target, y_source, y_target = source_target_split(
         X, y, sample_domain=sample_domain
@@ -447,5 +451,4 @@
             X_source[:, :-1],
             X_target,
             sample_domain=sample_domain
-        )
->>>>>>> c50867e4
+        )