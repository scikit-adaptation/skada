# Author: Yanis Lalou <yanis.lalou@polytechnique.edu>
#
# License: BSD 3-Clause

import torch
import torch.nn.functional as F
from skorch.callbacks import Callback
from skorch.utils import to_tensor

from skada.deep.utils import SphericalKMeans


class ComputeSourceCentroids(Callback):
    """Callback to compute centroids of source domain features for each class.

    This callback computes the centroids of the normalized features for each class
    in the source domain at the beginning of each epoch. The centroids are stored
    in the adaptation criterion of the network for later use.
    """

    def on_epoch_begin(self, net, dataset_train=None, **kwargs):
        """Compute source centroids at the beginning of each epoch.

        Parameters
        ----------
        net : NeuralNet
            The neural network being trained.
        dataset_train : Dataset, optional
            The training dataset.
        **kwargs : dict
            Additional arguments passed to the callback.
        """
        X, y = dataset_train.X, dataset_train.y

        X, y_ = net._prepare_input(X)
        y = y_ if y is None else y

        # Keep only source samples
        X_s = X["X"][X["sample_domain"] >= 0]
        y_s = y[X["sample_domain"] >= 0]

        X_t = X["X"][X["sample_domain"] < 0]

        # Disable gradient computation for feature extraction
        with torch.no_grad():
            features_s = net.predict_features(X_s)
            features_t = net.predict_features(X_t)

            features_s = torch.tensor(features_s, device=net.device)
            y_s = torch.tensor(y_s, device=net.device)

            features_t = torch.tensor(features_t, device=net.device)

            n_classes = len(y_s.unique())
            source_centroids = []

            for c in range(n_classes):
                mask = y_s == c
                if mask.sum() > 0:
                    class_features = features_s[mask]
                    normalized_features = F.normalize(class_features, p=2, dim=1)
                    centroid = normalized_features.sum(dim=0)
                    source_centroids.append(centroid)

            source_centroids = torch.stack(source_centroids)

            # Use source centroids to initialize target clustering
            target_kmeans = SphericalKMeans(
                n_clusters=n_classes,
                random_state=0,
                initial_centroids=source_centroids,
                device=features_t.device,
            )
            target_kmeans.fit(features_t)

        net.criterion__adapt_criterion.target_kmeans = target_kmeans


class ComputeMemoryBank(Callback):
    """Callback to compute memory features and outputs of target domain.

    This callback computes the memory features of target domain to be able
    to compute pseudo label during training.
    """

    def __init__(self, momentum=0.5):
        super().__init__()
        self.momentum = momentum

    def on_batch_end(self, net, batch, **kwargs):
        """Compute memory bank at the end of each epoch.

        Parameters
        ----------
        net : NeuralNet
            The neural network being trained.
        dataset_train : Dataset, optional
            The training dataset.
        **kwargs : dict
            Additional arguments passed to the callback.
        """
        X, _ = batch
        X_t = X["X"][X["sample_domain"] < 0]
        batch_idx = X["sample_idx"][X["sample_domain"] < 0]

        net.module_.eval()
        with torch.no_grad():
            X_t = to_tensor(X_t, device=net.device)
            output_t, features_t = net.module_(X_t, return_features=True)
            features_t = F.normalize(features_t, p=2, dim=1)
            softmax_out = F.softmax(output_t, dim=1)
            outputs_target = softmax_out**2 / ((softmax_out**2).sum(dim=0))

            new_memory_features = (
                1.0 - self.momentum
            ) * net.criterion__adapt_criterion.memory_features[batch_idx]
            +self.momentum * features_t.clone()

            new_memory_outputs = (
                1.0 - self.momentum
            ) * net.criterion__adapt_criterion.memory_outputs[batch_idx]
            +self.momentum * outputs_target.clone()

        net.criterion__adapt_criterion.memory_features[batch_idx] = new_memory_features
        net.criterion__adapt_criterion.memory_outputs[batch_idx] = new_memory_outputs


class MemoryBankInit(Callback):
    """Callback that runs at the start of training."""

    def on_train_begin(self, net, X=None, y=None):
        """This method is called at the beginning of training.

        Parameters
        ----------
        net (NeuralNet): The Skorch NeuralNet instance.
        X (numpy.ndarray or None): The input data used for training. Only passed if
            the `iterator_train` callback is not set.
        y (numpy.ndarray or None): The target data used for training. Only passed if
            the `iterator_train` callback is not set.
        """
        X, y_ = net._prepare_input(X)
        y = y_ if y is None else y

        # Take only first sample
        X_sample = {key: X[key][0:1] for key in X.keys()}

        # Disable gradient computation for feature extraction
        with torch.no_grad():
            features_sample = net.predict_features(X_sample)
            pred_sample = net.predict_proba(X_sample, allow_source=True)

        n_target_samples = X["X"][X["sample_domain"] < 0].shape[0]
        n_features = features_sample.shape[1]

        n_classes = pred_sample.shape[1]

        net.criterion__adapt_criterion.memory_features = torch.rand(
            (n_target_samples, n_features),
            device=net.device,
        )
        net.criterion__adapt_criterion.memory_outputs = torch.rand(
<<<<<<< HEAD
            (n_target_samples, n_classes)
        )


class CountEpochs(Callback):
    """Callback to count the number of epochs."""

    def __init__(self):
        self.n_iter = 0

    def on_epoch_begin(self, net, **kwargs):
        """Increment the number of epochs."""
        net.criterion__adapt_criterion.n_iter += 1
=======
            (n_target_samples, n_classes),
            device=net.device,
        )
>>>>>>> 678de6cf
<|MERGE_RESOLUTION|>--- conflicted
+++ resolved
@@ -160,8 +160,8 @@
             device=net.device,
         )
         net.criterion__adapt_criterion.memory_outputs = torch.rand(
-<<<<<<< HEAD
-            (n_target_samples, n_classes)
+            (n_target_samples, n_classes),
+            device=net.device,
         )
 
 
@@ -173,9 +173,4 @@
 
     def on_epoch_begin(self, net, **kwargs):
         """Increment the number of epochs."""
-        net.criterion__adapt_criterion.n_iter += 1
-=======
-            (n_target_samples, n_classes),
-            device=net.device,
-        )
->>>>>>> 678de6cf
+        net.criterion__adapt_criterion.n_iter += 1