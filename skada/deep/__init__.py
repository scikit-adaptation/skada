--- conflicted
+++ resolved
@@ -17,11 +17,8 @@
 from ._divergence import DeepCoral, DeepCoralLoss, DANLoss, DAN
 from ._optimal_transport import DeepJDOT, DeepJDOTLoss
 from ._adversarial import DANN, CDAN, DANNLoss, CDANLoss
-<<<<<<< HEAD
 from ._multi_source import MFSAN, MFSANLoss, MultiSourceModule
-=======
 from ._baseline import SourceOnly, TargetOnly
->>>>>>> 09771d3d
 
 from . import losses
 from . import modules
@@ -41,12 +38,9 @@
     'DANN',
     'CDANLoss',
     'CDAN',
-<<<<<<< HEAD
     'MFSANLoss',
     'MFSAN',
     'MultiSourceModule',
-=======
     'SourceOnly',
     'TargetOnly',
->>>>>>> 09771d3d
 ]