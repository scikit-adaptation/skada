# Author: Theo Gnassounou <theo.gnassounou@inria.fr>
#         Remi Flamary <remi.flamary@polytechnique.edu>
#         Yanis Lalou <yanis.lalou@polytechnique.edu>
#         Antoine Collas <contact@antoinecollas.fr>
#         Ambroise Odonnat <ambroiseodonnattechnologie@gmail.com>
#
# License: BSD 3-Clause
import torch
import torch.nn.utils.weight_norm as weightNorm
from torch import nn
from torch.autograd import Function


class ToyModule2D(torch.nn.Module):
    """A simple fully connected module for data with 2 features, i.e. (n_samples, 2).

    This module contains two dense layers with a non-linearity and dropout.
    It can output either logits or probabilities, depending on the
    `proba` parameter.

    Parameters
    ----------
    n_classes : int, default=2
        The number of output classes.
    num_features : int, default=10
        The number of features in the hidden layer.
    nonlin : torch.nn.Module, default=torch.nn.ReLU()
        The non-linear activation function used after the first dense layer.
    proba : bool, default=False
        If True, the output will be probabilities (using softmax).
        Otherwise, raw logits will be returned.
    """

    def __init__(
        self, n_classes=2, num_features=10, nonlin=torch.nn.ReLU(), proba=False
    ):
        super().__init__()

        self.proba = proba

        self.dense0 = torch.nn.Linear(2, num_features)
        self.nonlin = nonlin
        self.dropout = torch.nn.Dropout(0.5)
        self.dense1 = torch.nn.Linear(num_features, n_classes)
        self.softmax = torch.nn.Softmax(dim=1)

    def forward(
        self,
        X,
        sample_weight=None,
    ):
        """Forward pass of the ToyModule2D.

        Parameters
        ----------
        X : torch.Tensor
            Input tensor of shape (batch_size, 2).
        sample_weight : torch.Tensor, optional
            Unused in this module.

        Returns
        -------
        torch.Tensor
            Output tensor of shape (batch_size, n_classes),
            either raw logits or probabilities based on the `proba` parameter.
        """
        X = self.nonlin(self.dense0(X))
        X = self.dropout(X)
        X = self.dense1(X)
        if self.proba:
            # Last layer is a softmax to get probabilities
            # Mandatory to test the PredictionEntropyScorer scorer
            X = self.softmax(X)
        return X


class ToyCNN(nn.Module):
    """Toy CNN for examples and tests on classification tasks.

    Made for 2D data (e.g. time series) with shape (batch_size, n_channels, input_size).

    Parameters
    ----------
    n_channels : int
        Number of channels of the input.
    input_size : int
        Size of the input.
    kernel_size : int, default=64
        Kernel size of the convolutional layer.
    out_channels : int, default=10
        Number of output channels in convolutional layer.
    """

    def __init__(
        self, n_channels, input_size, n_classes, kernel_size=64, out_channels=10
    ):
        super().__init__()

        self.feature_extractor = nn.Sequential(
            nn.Conv1d(n_channels, out_channels, kernel_size),
            nn.ReLU(),
        )
        self.num_features = self._num_features(n_channels, input_size)
        self.fc = nn.Sequential(
            nn.AdaptiveAvgPool1d(1),
            nn.Flatten(start_dim=1),
            nn.Linear(out_channels, n_classes),
        )

    def forward(self, x, sample_weight=None):
        """Forward pass of the network.

        Parameters
        ----------
        x : torch.Tensor
            Input tensor of shape (batch_size, n_channels, input_size).
        sample_weight : torch.Tensor, optional
            Sample weights for the loss computation of shape (batch_size,).

        Returns
        -------
        torch.Tensor
            Output tensor of shape (batch_size, n_classes).
        """
        x = self.feature_extractor(x)
        x = self.fc(x)
        return x

    def _num_features(self, n_channels, input_size):
        self.feature_extractor.eval()
        with torch.no_grad():
            out = self.feature_extractor(torch.Tensor(1, n_channels, input_size))
        self.feature_extractor.train()
        return len(out.flatten())


class GradientReversalLayer(Function):
    """Leaves the input unchanged during forward propagation
    and reverses the gradient by multiplying it by a
    negative scalar during the backpropagation.
    """

    @staticmethod
    def forward(ctx, x, alpha, sample_weight=None):
        """XXX add docstring here."""
        ctx.alpha = alpha

        return x.view_as(x)

    @staticmethod
    def backward(ctx, grad_output):
        """XXX add docstring here."""
        output = grad_output.neg() * ctx.alpha
        return output, None


class DomainClassifier(nn.Module):
    """Classifier Architecture from DANN paper [15]_.

    Parameters
    ----------
    num_features : int
        Size of the input, e.g size of the last layer of
        the feature extractor
    n_classes : int, default=1
        Number of classes

    References
    ----------
    .. [15]  Yaroslav Ganin et. al. Domain-Adversarial Training
            of Neural Networks  In Journal of Machine Learning
            Research, 2016.
    """

    def __init__(self, num_features, n_classes=1, alpha=1):
        super().__init__()
        self.classifier = nn.Sequential(
            nn.Linear(num_features, 100),
            nn.BatchNorm1d(100),
            nn.ReLU(),
            nn.Linear(100, n_classes),
            nn.Softmax(),
        )
        self.alpha = alpha

    def forward(self, x, sample_weight=None):
        """Forward pass.

        Parameters
        ----------
        x: torch.Tensor
            Batch of EEG windows of shape (batch_size, n_channels, n_times).
        alpha: float
            Parameter for the reverse layer.
        """
        reverse_x = GradientReversalLayer.apply(x, self.alpha)
        return self.classifier(reverse_x).squeeze()


class MNISTtoUSPSNet(nn.Module):
    """XXX add docstring here."""

    def __init__(self):
        super().__init__()
        self.conv1 = nn.Conv2d(1, 32, 3, 1)
        self.relu1 = nn.ReLU()
        self.conv2 = nn.Conv2d(32, 64, 3, 1)
        self.relu2 = nn.ReLU()
        self.dropout1 = nn.Dropout(0.25)
        self.dropout2 = nn.Dropout(0.5)
        self.fc1 = nn.Linear(9216, 128)
        self.relu3 = nn.ReLU()
        self.fc2 = nn.Linear(128, 10)
        self.maxpool = nn.MaxPool2d(2)

    def forward(self, x, sample_weight=None):
        """XXX add docstring here."""
        x = self.conv1(x)
        x = self.relu1(x)
        x = self.conv2(x)
        x = self.relu2(x)
        x = self.maxpool(x)
        x = self.dropout1(x)
        x = torch.flatten(x, 1)
        x = self.fc1(x)
        x = self.relu3(x)
        x = self.dropout2(x)
        output = self.fc2(x)
        return output

<<<<<<< HEAD

class SHOTNet(nn.Module):
    """
    SHOT Network.
    This network consists of a feature extractor, a bottleneck,
    and a classifier. The feature extractor is a LeNetBase architecture.
    """

    def __init__(self, class_num, feature_dim=256, type="ori"):
        super().__init__()
        self.feature_extractor = ShotFeatureExtractor()
        self.bottleneck = FeatBottleneck(
            feature_dim=self.feature_extractor.in_features,
            bottleneck_dim=feature_dim,
            type=type,
        )
        self.classifier = FeatClassifier(
            class_num=class_num, bottleneck_dim=feature_dim, type="linear"
        )

    def forward(self, x):
        """
        Forward pass of the SHOTNet.

        Parameters
        ----------
        x : torch.Tensor
            Input tensor.

        Returns
        -------
        torch.Tensor
            Output tensor after feature extraction, bottleneck, and classification.
        """
        x = self.feature_extractor(x)
        x = self.bottleneck(x)
        x = self.classifier(x)
        return x


=======

>>>>>>> 62d86dbb
class ShotFeatureExtractor(nn.Module):
    """
    Feature extractor for SHOT.
    LeNetBase architecture with two convolutional layers,
    followed by two max pooling layers and a dropout layer.
    The output is flattened to a vector.
    """

    def __init__(self):
        super().__init__()
        self.conv_params = nn.Sequential(
            nn.Conv2d(1, 20, kernel_size=5),
            nn.MaxPool2d(2),
            nn.ReLU(),
            nn.Conv2d(20, 50, kernel_size=5),
            nn.Dropout2d(p=0.5),
            nn.MaxPool2d(2),
            nn.ReLU(),
        )
        self.in_features = 50 * 4 * 4

    def forward(self, x):
<<<<<<< HEAD
        """Forward pass through the bottleneck layer."""
=======
        """XXX add docstring here."""
>>>>>>> 62d86dbb
        x = self.conv_params(x)
        x = x.view(x.size(0), -1)
        return x


def init_weights(m):
<<<<<<< HEAD
    """Initialize weights of layers using appropriate initialization schemes.

    Parameters
    ----------
    m : nn.Module
        The layer to initialize.
    """
=======
    """XXX add docstring here."""
>>>>>>> 62d86dbb
    classname = m.__class__.__name__
    if classname.find("Conv2d") != -1 or classname.find("ConvTranspose2d") != -1:
        nn.init.kaiming_uniform_(m.weight)
        nn.init.zeros_(m.bias)
    elif classname.find("BatchNorm") != -1:
        nn.init.normal_(m.weight, 1.0, 0.02)
        nn.init.zeros_(m.bias)
    elif classname.find("Linear") != -1:
        nn.init.xavier_normal_(m.weight)
        nn.init.zeros_(m.bias)


class FeatBottleneck(nn.Module):
<<<<<<< HEAD
    """Bottleneck layer for SHOT architecture."""
=======
    """Feature bottleneck for SHOT."""
>>>>>>> 62d86dbb

    def __init__(self, feature_dim, bottleneck_dim=256, type="ori"):
        super().__init__()
        self.bn = nn.BatchNorm1d(bottleneck_dim, affine=True)
        self.dropout = nn.Dropout(p=0.5)
        self.bottleneck = nn.Linear(feature_dim, bottleneck_dim)
        self.bottleneck.apply(init_weights)
        self.type = type

    def forward(self, x):
<<<<<<< HEAD
        """Forward pass through the bottleneck layer."""
=======
        """XXX add docstring here."""
>>>>>>> 62d86dbb
        x = self.bottleneck(x)
        if self.type == "bn":
            x = self.bn(x)
            x = self.dropout(x)
        return x


class FeatClassifier(nn.Module):
<<<<<<< HEAD
    """Classifier layer for SHOT architecture."""
=======
    """Feature classifier for SHOT."""
>>>>>>> 62d86dbb

    def __init__(self, class_num, bottleneck_dim=256, type="linear"):
        super().__init__()
        if type == "linear":
            self.fc = nn.Linear(bottleneck_dim, class_num)
        else:
            self.fc = weightNorm(nn.Linear(bottleneck_dim, class_num), name="weight")
        self.fc.apply(init_weights)

    def forward(self, x):
<<<<<<< HEAD
        """Forward pass through the classifier layer."""
=======
        """XXX add docstring here."""
>>>>>>> 62d86dbb
        x = self.fc(x)
        return x


class SHOTNet(nn.Module):
    """SHOT Network.
    This network consists of a feature extractor, a bottleneck,
    and a classifier. The feature extractor is a LeNetBase architecture.
    """

    def __init__(self, class_num, feature_dim=256, type="ori"):
        super().__init__()
        self.feature_extractor = ShotFeatureExtractor()
        self.bottleneck = FeatBottleneck(
            feature_dim=self.feature_extractor.in_features,
            bottleneck_dim=feature_dim,
            type=type,
        )
        self.classifier = FeatClassifier(
            class_num=class_num, bottleneck_dim=feature_dim, type="linear"
        )

    def forward(self, x):
        """XXX add docstring here."""
        x = self.feature_extractor(x)
        x = self.bottleneck(x)
        x = self.classifier(x)
        return x<|MERGE_RESOLUTION|>--- conflicted
+++ resolved
@@ -228,50 +228,7 @@
         output = self.fc2(x)
         return output
 
-<<<<<<< HEAD
-
-class SHOTNet(nn.Module):
-    """
-    SHOT Network.
-    This network consists of a feature extractor, a bottleneck,
-    and a classifier. The feature extractor is a LeNetBase architecture.
-    """
-
-    def __init__(self, class_num, feature_dim=256, type="ori"):
-        super().__init__()
-        self.feature_extractor = ShotFeatureExtractor()
-        self.bottleneck = FeatBottleneck(
-            feature_dim=self.feature_extractor.in_features,
-            bottleneck_dim=feature_dim,
-            type=type,
-        )
-        self.classifier = FeatClassifier(
-            class_num=class_num, bottleneck_dim=feature_dim, type="linear"
-        )
-
-    def forward(self, x):
-        """
-        Forward pass of the SHOTNet.
-
-        Parameters
-        ----------
-        x : torch.Tensor
-            Input tensor.
-
-        Returns
-        -------
-        torch.Tensor
-            Output tensor after feature extraction, bottleneck, and classification.
-        """
-        x = self.feature_extractor(x)
-        x = self.bottleneck(x)
-        x = self.classifier(x)
-        return x
-
-
-=======
-
->>>>>>> 62d86dbb
+
 class ShotFeatureExtractor(nn.Module):
     """
     Feature extractor for SHOT.
@@ -294,18 +251,13 @@
         self.in_features = 50 * 4 * 4
 
     def forward(self, x):
-<<<<<<< HEAD
         """Forward pass through the bottleneck layer."""
-=======
-        """XXX add docstring here."""
->>>>>>> 62d86dbb
         x = self.conv_params(x)
         x = x.view(x.size(0), -1)
         return x
 
 
 def init_weights(m):
-<<<<<<< HEAD
     """Initialize weights of layers using appropriate initialization schemes.
 
     Parameters
@@ -313,9 +265,6 @@
     m : nn.Module
         The layer to initialize.
     """
-=======
-    """XXX add docstring here."""
->>>>>>> 62d86dbb
     classname = m.__class__.__name__
     if classname.find("Conv2d") != -1 or classname.find("ConvTranspose2d") != -1:
         nn.init.kaiming_uniform_(m.weight)
@@ -329,11 +278,7 @@
 
 
 class FeatBottleneck(nn.Module):
-<<<<<<< HEAD
     """Bottleneck layer for SHOT architecture."""
-=======
-    """Feature bottleneck for SHOT."""
->>>>>>> 62d86dbb
 
     def __init__(self, feature_dim, bottleneck_dim=256, type="ori"):
         super().__init__()
@@ -344,11 +289,7 @@
         self.type = type
 
     def forward(self, x):
-<<<<<<< HEAD
         """Forward pass through the bottleneck layer."""
-=======
-        """XXX add docstring here."""
->>>>>>> 62d86dbb
         x = self.bottleneck(x)
         if self.type == "bn":
             x = self.bn(x)
@@ -357,11 +298,7 @@
 
 
 class FeatClassifier(nn.Module):
-<<<<<<< HEAD
     """Classifier layer for SHOT architecture."""
-=======
-    """Feature classifier for SHOT."""
->>>>>>> 62d86dbb
 
     def __init__(self, class_num, bottleneck_dim=256, type="linear"):
         super().__init__()
@@ -372,11 +309,7 @@
         self.fc.apply(init_weights)
 
     def forward(self, x):
-<<<<<<< HEAD
         """Forward pass through the classifier layer."""
-=======
-        """XXX add docstring here."""
->>>>>>> 62d86dbb
         x = self.fc(x)
         return x
 
