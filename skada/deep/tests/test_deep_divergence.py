--- conflicted
+++ resolved
@@ -2,13 +2,10 @@
 #         Oleksii Kachaiev <kachayev@gmail.com>
 #
 # License: BSD 3-Clause
-<<<<<<< HEAD
 import pytest
 
 pytest.importorskip('torch')
 
-=======
->>>>>>> fc8abb80
 import numpy as np
 import pytest
 
