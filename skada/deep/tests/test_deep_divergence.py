--- conflicted
+++ resolved
@@ -13,11 +13,7 @@
 
 from skada.datasets import make_shifted_datasets
 from skada.deep import CAN, DAN, DeepCoral
-<<<<<<< HEAD
-from skada.deep.losses import cdd_loss
-=======
-from skada.deep.losses import dan_loss
->>>>>>> 781ef0da
+from skada.deep.losses import cdd_loss, dan_loss
 from skada.deep.modules import ToyModule2D
 
 
@@ -203,7 +199,6 @@
     assert "ComputeSourceCentroids" in callback_classes
 
 
-<<<<<<< HEAD
 def test_cdd_loss_edge_cases():
     # Test when median pairwise distance is 0
     features_s = torch.ones((4, 2))  # All features are identical
@@ -213,7 +208,8 @@
     # This should not raise any errors due to the eps we added
     loss = cdd_loss(y_s, features_s, features_t)
     assert not np.isnan(loss)
-=======
+
+
 def test_dan_loss_edge_cases():
     # Create identical source features to get median distance = 0
     features_s = torch.tensor([[1.0, 2.0], [1.0, 2.0]], dtype=torch.float32)
@@ -228,5 +224,4 @@
     # Loss should be finite and non-negative
     assert not torch.isnan(loss)
     assert not torch.isinf(loss)
-    assert loss >= 0
->>>>>>> 781ef0da
+    assert loss >= 0