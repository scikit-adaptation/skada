# Author: Theo Gnassounou <theo.gnassounou@inria.fr>
#         Oleksii Kachaiev <kachayev@gmail.com>
#
# License: BSD 3-Clause
<<<<<<< HEAD
import pytest

torch = pytest.importorskip('torch')

import numpy as np
=======
import numpy as np
import pytest
import torch
from skorch.dataset import Dataset
>>>>>>> fc8abb80

from skada.datasets import make_shifted_datasets
from skada.deep.base import (
    BaseDALoss,
    DomainAwareCriterion,
    DomainAwareModule,
    DomainAwareNet,
    DomainBalancedDataLoader,
    DomainBalancedSampler,
)
from skada.deep.modules import ToyModule2D


class TestLoss(BaseDALoss):
    """Test Loss to check the deep API"""

    def __init__(
        self,
    ):
        super().__init__()

    def forward(
        self,
        y_s,
        y_pred_s,
        y_pred_t,
        domain_pred_s,
        domain_pred_t,
        features_s,
        features_t,
    ):
        """Compute the domain adaptation loss"""
        return 0


def test_domainawaretraining():
    module = ToyModule2D()
    module.eval()

    n_samples = 20
    dataset = make_shifted_datasets(
        n_samples_source=n_samples,
        n_samples_target=n_samples,
        shift="concept_drift",
        noise=0.1,
        random_state=42,
        return_dataset=True,
    )
    method = DomainAwareNet(
        DomainAwareModule(module, "dropout"),
        iterator_train=DomainBalancedDataLoader,
        criterion=DomainAwareCriterion(torch.nn.CrossEntropyLoss(), TestLoss()),
        batch_size=10,
        max_epochs=2,
        train_split=None,
    )

    X, y, sample_domain = dataset.pack_train(as_sources=["s"], as_targets=["t"])
    X_test, y_test, sample_domain_test = dataset.pack_test(as_targets=["t"])
    X = X.astype(np.float32)
    X_test = X_test.astype(np.float32)

    # without dict
    method.fit(X, y, sample_domain=sample_domain)

    y_pred = method.predict(X_test, sample_domain_test)
    method.score(X_test, y_test, sample_domain_test)

    assert y_pred.shape[0] == X_test.shape[0]

    # with dict
    X_dict = {"X": X, "sample_domain": sample_domain}
    method.fit(
        X_dict,
        y,
    )

    X_dict_test = {"X": X_test, "sample_domain": sample_domain_test}

    y_pred = method.predict(X_dict_test)
    method.score(X_dict_test, y_test)

    assert y_pred.shape[0] == X_test.shape[0]

    # numpy input
    method.fit(X, y, sample_domain)
    y_pred = method.predict(X_test, sample_domain_test)
    method.score(X_test, y_test, sample_domain_test)

    assert y_pred.shape[0] == X_test.shape[0]

    # tensor input
    method.fit(torch.tensor(X), torch.tensor(y), torch.tensor(sample_domain))
    y_pred = method.predict(torch.tensor(X_test), torch.tensor(sample_domain_test))
    method.score(
        torch.tensor(X_test), torch.tensor(y_test), torch.tensor(sample_domain_test)
    )

    assert y_pred.shape[0] == X_test.shape[0]

    # dataset input
    X_dict = {"X": X, "sample_domain": sample_domain}

    torch_dataset = Dataset(X_dict, y)
    method.fit(torch_dataset, y=None)

    # Test dataset without dict
    torch_dataset = Dataset(X, y)

    with pytest.raises(ValueError):
        method.fit(torch_dataset, y=None)

    with pytest.raises(ValueError):
        method.predict(
            torch_dataset,
        )

    # Test keys name in the dict
    X, y, sample_domain = dataset.pack_train(as_sources=["s"], as_targets=["t"])
    X_dict = {"bad_name": X.astype(np.float32), "sample_domain": sample_domain}
    with pytest.raises(ValueError):
        method.fit(
            X_dict,
            y,
        )

    with pytest.raises(ValueError):
        method.predict(
            X_dict,
        )

    with pytest.raises(ValueError):
        method.score(
            X_dict,
            y,
        )

    torch_dataset = Dataset(X_dict, y)

    with pytest.raises(ValueError):
        method.fit(torch_dataset, y=None)

    with pytest.raises(ValueError):
        method.predict(
            torch_dataset,
        )

    X_dict = {"X": X.astype(np.float32), "bad_name": sample_domain}
    with pytest.raises(ValueError):
        method.fit(
            X_dict,
            y,
        )

    with pytest.raises(ValueError):
        method.predict(
            X_dict,
        )

    with pytest.raises(ValueError):
        method.score(
            X_dict,
            y,
        )

    torch_dataset = Dataset(X_dict, y)

    with pytest.raises(ValueError):
        method.fit(torch_dataset, y=None)

    with pytest.raises(ValueError):
        method.predict(
            torch_dataset,
        )


def test_return_features():
    num_features = 10
    module = ToyModule2D(num_features=num_features)
    module.eval()

    n_samples = 20
    dataset = make_shifted_datasets(
        n_samples_source=n_samples,
        n_samples_target=n_samples,
        shift="concept_drift",
        noise=0.1,
        random_state=42,
        return_dataset=True,
    )

    method = DomainAwareNet(
        DomainAwareModule(module, "dropout"),
        iterator_train=DomainBalancedDataLoader,
        criterion=DomainAwareCriterion(torch.nn.CrossEntropyLoss(), BaseDALoss()),
        batch_size=10,
        max_epochs=2,
        train_split=None,
    )

    X_test, _, _ = dataset.pack_test(as_targets=["t"])
    X_test = X_test.astype(np.float32)

    # without dict
    features = method.predict_features(torch.tensor(X_test))
    assert features.shape[1] == num_features
    assert features.shape[0] == X_test.shape[0]


def test_domain_balanced_sampler():
    n_samples = 20
    dataset = make_shifted_datasets(
        n_samples_source=n_samples,
        n_samples_target=n_samples,
        shift="concept_drift",
        noise=0.1,
        random_state=42,
        return_dataset=True,
    )
    X, y, sample_domain = dataset.pack_train(as_sources=["s"], as_targets=["t"])
    X_dict = {"X": X.astype(np.float32), "sample_domain": sample_domain}

    dataset = Dataset(X_dict, y)

    sampler = DomainBalancedSampler(dataset)
    assert len(sampler) == 2 * np.sum(sample_domain > 0)


def test_domain_balanced_dataloader():
    n_samples = 20
    dataset = make_shifted_datasets(
        n_samples_source=n_samples,
        n_samples_target=n_samples,
        shift="concept_drift",
        noise=0.1,
        random_state=42,
        return_dataset=True,
    )
    X, y, sample_domain = dataset.pack_train(as_sources=["s"], as_targets=["t"])
    X_dict = {"X": X.astype(np.float32), "sample_domain": sample_domain}

    dataset = Dataset(X_dict, y)

    dataloader = DomainBalancedDataLoader(dataset, batch_size=10)

    for batch in dataloader:
        X, y = batch
        sample_domain = X["sample_domain"]
        assert len(sample_domain > 0) == len(sample_domain < 0)

    # with more source than target
    dataset = make_shifted_datasets(
        n_samples_source=2 * n_samples,
        n_samples_target=n_samples,
        shift="concept_drift",
        noise=0.1,
        random_state=42,
        return_dataset=True,
    )
    X, y, sample_domain = dataset.pack_train(as_sources=["s"], as_targets=["t"])
    X_dict = {"X": X.astype(np.float32), "sample_domain": sample_domain}

    dataset = Dataset(X_dict, y)

    dataloader = DomainBalancedDataLoader(dataset, batch_size=10)

    for batch in dataloader:
        X, y = batch
        sample_domain = X["sample_domain"]
        assert len(sample_domain > 0) == len(sample_domain < 0)

    # with more target than source
    dataset = make_shifted_datasets(
        n_samples_source=n_samples,
        n_samples_target=2 * n_samples,
        shift="concept_drift",
        noise=0.1,
        random_state=42,
        return_dataset=True,
    )
    X, y, sample_domain = dataset.pack_train(as_sources=["s"], as_targets=["t"])
    X_dict = {"X": X.astype(np.float32), "sample_domain": sample_domain}

    dataset = Dataset(X_dict, y)

    dataloader = DomainBalancedDataLoader(dataset, batch_size=10)

    for batch in dataloader:
        X, y = batch
        sample_domain = X["sample_domain"]
        assert len(sample_domain > 0) == len(sample_domain < 0)<|MERGE_RESOLUTION|>--- conflicted
+++ resolved
@@ -2,20 +2,13 @@
 #         Oleksii Kachaiev <kachayev@gmail.com>
 #
 # License: BSD 3-Clause
-<<<<<<< HEAD
 import pytest
 
 torch = pytest.importorskip('torch')
 
 import numpy as np
-=======
-import numpy as np
-import pytest
-import torch
-from skorch.dataset import Dataset
->>>>>>> fc8abb80
-
-from skada.datasets import make_shifted_datasets
+
+from skorch.dataset import Dataset, make_shifted_datasets
 from skada.deep.base import (
     BaseDALoss,
     DomainAwareCriterion,
