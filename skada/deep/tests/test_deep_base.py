--- conflicted
+++ resolved
@@ -566,7 +566,6 @@
         method.fit(X, y, sample_domain=sample_domain, sample_weight=sample_weight)
 
 
-<<<<<<< HEAD
 @pytest.mark.parametrize(
     "base_criterion",
     [
@@ -603,7 +602,8 @@
     assert y_proba.shape == (len(y_test), n_classes)
     assert np.allclose(y_proba.sum(axis=1), 1)
     assert np.all(y_proba >= 0)
-=======
+
+
 def test_allow_source():
     module = ToyModule2D()
     module.eval()
@@ -635,5 +635,4 @@
     method.fit(X, y, sample_domain=sample_domain)
 
     with pytest.raises(ValueError):
-        _ = method.predict_proba(X, sample_domain, allow_source=False)
->>>>>>> bdfae9ef
+        _ = method.predict_proba(X, sample_domain, allow_source=False)