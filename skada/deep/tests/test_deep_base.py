# Author: Theo Gnassounou <theo.gnassounou@inria.fr>
#         Oleksii Kachaiev <kachayev@gmail.com>
#         Yanis Lalou <yanis.lalou@polytechnique.edu>
#         Antoine Collas <contact@antoinecollas.fr>
#
# License: BSD 3-Clause
import pytest

torch = pytest.importorskip("torch")

import numpy as np
from skorch.dataset import Dataset

from skada.datasets import make_shifted_datasets
from skada.deep.base import (
    BaseDALoss,
    DomainAwareCriterion,
    DomainAwareModule,
    DomainAwareNet,
<<<<<<< HEAD
=======
    DomainBalancedDataLoader,
    DomainBalancedSampler,
    DomainOnlyDataLoader,
    DomainOnlySampler,
>>>>>>> e80e2057
)
from skada.deep.dataloaders import DomainBalancedDataLoader
from skada.deep.losses import TestLoss
from skada.deep.modules import ToyModule2D


def test_domainawaremodule_features_differ_between_domains():
    num_features = 10
    module = ToyModule2D(num_features=num_features)
    module.eval()

    n_samples = 20
    dataset = make_shifted_datasets(
        n_samples_source=n_samples,
        n_samples_target=n_samples,
        shift="concept_drift",
        noise=0.1,
        random_state=42,
        return_dataset=True,
    )

    # Prepare data
    X, y, sample_domain = dataset.pack_train(as_sources=["s"], as_targets=["t"])
    X = X.astype(np.float32)
    sample_domain = np.array(sample_domain)

    # Convert to torch tensors
    X_tensor = torch.tensor(X)
    sample_domain_tensor = torch.tensor(sample_domain)

    # Create an instance of DomainAwareModule
    domain_module = DomainAwareModule(module, layer_name="dropout")

    # Run forward pass
    with torch.no_grad():
        output = domain_module(
            X_tensor,
            sample_domain=sample_domain_tensor,
            is_fit=True,
            return_features=True,
        )

    # Unpack output
    y_pred, domain_pred, features, sample_domain_output = output

    # Separate features for source and target domains
    source_mask = sample_domain_tensor >= 0
    target_mask = sample_domain_tensor < 0
    features_s = features[source_mask]
    features_t = features[target_mask]

    # Ensure we have features from both domains
    assert features_s.size(0) > 0, "No source domain features extracted."
    assert features_t.size(0) > 0, "No target domain features extracted."

    # Compute mean features for source and target
    mean_features_s = features_s.mean(dim=0)
    mean_features_t = features_t.mean(dim=0)

    # Check that the mean features are different
    difference = torch.abs(mean_features_s - mean_features_t)
    max_difference = difference.max().item()

    assert (
        max_difference > 0.1
    ), "Features of source and target domains are too similar."


def test_domainawaretraining():
    module = ToyModule2D()
    module.eval()

    n_samples = 20
    dataset = make_shifted_datasets(
        n_samples_source=n_samples,
        n_samples_target=n_samples,
        shift="concept_drift",
        noise=0.1,
        random_state=42,
        return_dataset=True,
    )
    method = DomainAwareNet(
        DomainAwareModule(module, "dropout"),
        iterator_train=DomainBalancedDataLoader,
        criterion=DomainAwareCriterion(torch.nn.CrossEntropyLoss(), TestLoss()),
        batch_size=10,
        max_epochs=2,
        train_split=None,
    )

    X, y, sample_domain = dataset.pack_train(as_sources=["s"], as_targets=["t"])
    X_test, y_test, sample_domain_test = dataset.pack_test(as_targets=["t"])
    X = X.astype(np.float32)
    X_test = X_test.astype(np.float32)

    # without dict
    method.fit(X, y, sample_domain=sample_domain)

    y_pred = method.predict(X_test, sample_domain_test)
    _ = method.predict_proba(X, sample_domain)
    method.score(X_test, y_test, sample_domain_test)

    assert y_pred.shape[0] == X_test.shape[0]

    # with dict
    X_dict = {"X": X, "sample_domain": sample_domain}
    method.fit(
        X_dict,
        y,
    )

    X_dict_test = {"X": X_test, "sample_domain": sample_domain_test}

    y_pred = method.predict(X_dict_test)
    _ = method.predict_proba(X_dict)
    method.score(X_dict_test, y_test)

    assert y_pred.shape[0] == X_test.shape[0]

    # numpy input
    method.fit(X, y, sample_domain)
    y_pred = method.predict(X_test, sample_domain_test)
    _ = method.predict_proba(X, sample_domain)
    method.score(X_test, y_test, sample_domain_test)

    assert y_pred.shape[0] == X_test.shape[0]

    # tensor input
    method.fit(torch.tensor(X), torch.tensor(y), torch.tensor(sample_domain))
    y_pred = method.predict(torch.tensor(X_test), torch.tensor(sample_domain_test))
    _ = method.predict_proba(torch.tensor(X), torch.tensor(sample_domain))
    method.score(
        torch.tensor(X_test), torch.tensor(y_test), torch.tensor(sample_domain_test)
    )

    assert y_pred.shape[0] == X_test.shape[0]

    # dataset input
    X_dict = {"X": X, "sample_domain": sample_domain}

    torch_dataset = Dataset(X_dict, y)
    method.fit(torch_dataset, y=None)

    # Test dataset without dict
    torch_dataset = Dataset(X, y)

    with pytest.raises(ValueError):
        method.fit(torch_dataset, y=None)

    with pytest.raises(ValueError):
        method.predict(
            torch_dataset,
        )
        method.predict_proba(
            torch_dataset,
        )

    # Test keys name in the dict
    X, y, sample_domain = dataset.pack_train(as_sources=["s"], as_targets=["t"])
    X_dict = {"bad_name": X.astype(np.float32), "sample_domain": sample_domain}
    with pytest.raises(ValueError):
        method.fit(
            X_dict,
            y,
        )

    with pytest.raises(ValueError):
        method.predict(
            X_dict,
        )
        method.predict_proba(
            X_dict,
        )

    with pytest.raises(ValueError):
        method.score(
            X_dict,
            y,
        )

    torch_dataset = Dataset(X_dict, y)

    with pytest.raises(ValueError):
        method.fit(torch_dataset, y=None)

    with pytest.raises(ValueError):
        method.predict(
            torch_dataset,
        )
        method.predict_proba(
            torch_dataset,
        )

    X_dict = {"X": X.astype(np.float32), "bad_name": sample_domain}
    with pytest.raises(ValueError):
        method.fit(
            X_dict,
            y,
        )

    with pytest.raises(ValueError):
        method.predict(
            X_dict,
        )
        method.predict_proba(
            X_dict,
        )

    with pytest.raises(ValueError):
        method.score(
            X_dict,
            y,
        )

    torch_dataset = Dataset(X_dict, y)

    with pytest.raises(ValueError):
        method.fit(torch_dataset, y=None)

    with pytest.raises(ValueError):
        method.predict(
            torch_dataset,
        )
        method.predict_proba(
            torch_dataset,
        )


def test_return_features():
    num_features = 10
    module = ToyModule2D(num_features=num_features)
    module.eval()

    n_samples = 20
    dataset = make_shifted_datasets(
        n_samples_source=n_samples,
        n_samples_target=n_samples,
        shift="concept_drift",
        noise=0.1,
        random_state=42,
        return_dataset=True,
    )

    method = DomainAwareNet(
        DomainAwareModule(module, "dropout"),
        iterator_train=DomainBalancedDataLoader,
        criterion=DomainAwareCriterion(torch.nn.CrossEntropyLoss(), BaseDALoss()),
        batch_size=10,
        max_epochs=2,
        train_split=None,
    )

    X_test, _, _ = dataset.pack_test(as_targets=["t"])
    X_test = X_test.astype(np.float32)

    # without dict
    features = method.predict_features(torch.tensor(X_test))
    assert features.shape[1] == num_features
    assert features.shape[0] == X_test.shape[0]

    # Test the feature_infer method
    _, features = method.feature_infer(torch.tensor(X_test))
    assert features.shape == (X_test.shape[0], num_features)

    # Test the feature_infer method with dictionary input
    X_test_dict = {"X": X_test, "sample_domain": np.zeros(len(X_test))}
    _, features = method.feature_infer(X_test_dict)
    assert features.shape == (X_test.shape[0], num_features)


<<<<<<< HEAD
=======
@pytest.mark.parametrize(
    "max_samples",
    [
        "max",
        "source",
        "target",
        "min",
    ],
)
def test_domain_balanced_sampler(max_samples):
    n_samples = 20
    dataset = make_shifted_datasets(
        n_samples_source=n_samples,
        n_samples_target=n_samples,
        shift="concept_drift",
        noise=0.1,
        random_state=42,
        return_dataset=True,
    )
    X, y, sample_domain = dataset.pack_train(as_sources=["s"], as_targets=["t"])
    X_dict = {"X": X.astype(np.float32), "sample_domain": sample_domain}

    n_samples_source = np.sum(sample_domain > 0)
    n_samples_target = np.sum(sample_domain < 0)

    dataset = Dataset(X_dict, y)

    sampler = DomainBalancedSampler(dataset, 10, max_samples=max_samples)
    if max_samples == "max":
        assert len(sampler) == 2 * max(n_samples_source, n_samples_target)
    elif max_samples == "source":
        assert len(sampler) == 2 * n_samples_source
    elif max_samples == "target":
        assert len(sampler) == 2 * n_samples_target
    elif max_samples == "min":
        assert len(sampler) == 2 * min(n_samples_source, n_samples_target)


def test_domain_balanced_dataloader():
    n_samples = 20
    dataset = make_shifted_datasets(
        n_samples_source=n_samples,
        n_samples_target=n_samples,
        shift="concept_drift",
        noise=0.1,
        random_state=42,
        return_dataset=True,
    )
    X, y, sample_domain = dataset.pack_train(as_sources=["s"], as_targets=["t"])
    X_dict = {"X": X.astype(np.float32), "sample_domain": sample_domain}

    dataset = Dataset(X_dict, y)

    dataloader = DomainBalancedDataLoader(dataset, batch_size=10)

    for batch in dataloader:
        X, y = batch
        sample_domain = X["sample_domain"]
        assert len(sample_domain > 0) == len(sample_domain < 0)

    # with more source than target
    dataset = make_shifted_datasets(
        n_samples_source=2 * n_samples,
        n_samples_target=n_samples,
        shift="concept_drift",
        noise=0.1,
        random_state=42,
        return_dataset=True,
    )
    X, y, sample_domain = dataset.pack_train(as_sources=["s"], as_targets=["t"])
    X_dict = {"X": X.astype(np.float32), "sample_domain": sample_domain}

    dataset = Dataset(X_dict, y)

    dataloader = DomainBalancedDataLoader(dataset, batch_size=10)

    for batch in dataloader:
        X, y = batch
        sample_domain = X["sample_domain"]
        assert len(sample_domain > 0) == len(sample_domain < 0)

    # with more target than source
    dataset = make_shifted_datasets(
        n_samples_source=n_samples,
        n_samples_target=2 * n_samples,
        shift="concept_drift",
        noise=0.1,
        random_state=42,
        return_dataset=True,
    )
    X, y, sample_domain = dataset.pack_train(as_sources=["s"], as_targets=["t"])
    X_dict = {"X": X.astype(np.float32), "sample_domain": sample_domain}

    dataset = Dataset(X_dict, y)

    dataloader = DomainBalancedDataLoader(dataset, batch_size=10)

    for batch in dataloader:
        X, y = batch
        sample_domain = X["sample_domain"]
        assert len(sample_domain > 0) == len(sample_domain < 0)


@pytest.mark.parametrize(
    "domain_used",
    [
        "source",
        "target",
    ],
)
def test_domain_only_sampler(domain_used):
    n_samples = 20
    dataset = make_shifted_datasets(
        n_samples_source=n_samples,
        n_samples_target=n_samples,
        shift="concept_drift",
        noise=0.1,
        random_state=42,
        return_dataset=True,
    )
    X, y, sample_domain = dataset.pack_train(as_sources=["s"], as_targets=["t"])
    X_dict = {"X": X.astype(np.float32), "sample_domain": sample_domain}

    dataset = Dataset(X_dict, y)

    sampler = DomainOnlySampler(dataset, 10, domain_used=domain_used)
    assert (
        len(sampler) == np.sum(sample_domain > 0)
        if domain_used == "source"
        else np.sum(sample_domain < 0)
    )


@pytest.mark.parametrize(
    "domain_used",
    [
        "source",
        "target",
    ],
)
def test_domain_only_dataloader(domain_used):
    n_samples = 20
    dataset = make_shifted_datasets(
        n_samples_source=n_samples,
        n_samples_target=n_samples,
        shift="concept_drift",
        noise=0.1,
        random_state=42,
        return_dataset=True,
    )
    X, y, sample_domain = dataset.pack_train(as_sources=["s"], as_targets=["t"])
    X_dict = {"X": X.astype(np.float32), "sample_domain": sample_domain}

    dataset = Dataset(X_dict, y)

    dataloader = DomainOnlyDataLoader(dataset, batch_size=10, domain_used=domain_used)

    for batch in dataloader:
        X, y = batch
        sample_domain = X["sample_domain"]
        assert (
            (sample_domain > 0).all()
            if domain_used == "source"
            else (sample_domain < 0).all()
        )


>>>>>>> e80e2057
def test_sample_weight():
    n_samples = 10
    num_features = 5
    module = ToyModule2D(num_features=num_features)
    module.eval()

    # Create a simple dataset with a known class imbalance
    dataset = make_shifted_datasets(
        n_samples_source=n_samples,
        n_samples_target=n_samples,
        shift="concept_drift",
        noise=0.1,
        random_state=42,
        return_dataset=True,
    )

    # Initialize the domain aware network
    method = DomainAwareNet(
        DomainAwareModule(module, "dropout"),
        iterator_train=DomainBalancedDataLoader,
        criterion=DomainAwareCriterion(
            torch.nn.CrossEntropyLoss(), TestLoss(), reduction="none"
        ),
        batch_size=5,
        max_epochs=1,
        train_split=None,
    )

    # Prepare the training data
    X, y, sample_domain = dataset.pack_train(as_sources=["s"], as_targets=["t"])
    X = X.astype(np.float32)
    sample_weight = np.ones_like(y, dtype=np.float32)

    # Prepare the test data
    X_test, y_test, sample_domain_test = dataset.pack_test(as_targets=["t"])
    X_test = X_test.astype(np.float32)
    sample_weight_test = np.ones_like(y_test, dtype=np.float32)

    # Fit the model with sample weights and numpy inputs
    method.fit(X, y, sample_domain=sample_domain, sample_weight=sample_weight)
    assert method.history[-1]["train_loss"] > 0.1  # loss should be non-zero
    method.score(X_test, y_test, sample_domain_test, sample_weight=sample_weight_test)

    # Check that the loss is 0 when the sample weights are 0
    sample_weight = np.zeros_like(y, dtype=np.float32)
    method.fit(X, y, sample_domain=sample_domain, sample_weight=sample_weight)
    assert method.history[-1]["train_loss"] == 0

    # tensor input
    method.fit(
        torch.tensor(X),
        torch.tensor(y),
        sample_domain=torch.tensor(sample_domain),
        sample_weight=torch.tensor(sample_weight),
    )
    method.score(
        torch.tensor(X_test),
        torch.tensor(y_test),
        sample_domain=torch.tensor(sample_domain_test),
        sample_weight=torch.tensor(sample_weight_test),
    )

    # dataset input
    X_dict = {"X": X, "sample_domain": sample_domain, "sample_weight": sample_weight}

    torch_dataset = Dataset(X_dict, y)
    method.fit(torch_dataset, y=None)


def test_sample_weight_error_with_reduction_none():
    n_samples = 10
    num_features = 5
    module = ToyModule2D(num_features=num_features)
    module.eval()

    # Create a simple dataset
    dataset = make_shifted_datasets(
        n_samples_source=n_samples,
        n_samples_target=n_samples,
        shift="concept_drift",
        noise=0.1,
        random_state=42,
        return_dataset=True,
    )

    # Initialize the domain aware network with reduction set to 'mean'
    method = DomainAwareNet(
        DomainAwareModule(module, "dropout"),
        iterator_train=DomainBalancedDataLoader,
        criterion=DomainAwareCriterion(
            torch.nn.CrossEntropyLoss(), TestLoss(), reduction="mean"
        ),
        batch_size=5,
        max_epochs=1,
        train_split=None,
    )

    # Prepare the training data
    X, y, sample_domain = dataset.pack_train(as_sources=["s"], as_targets=["t"])
    X = X.astype(np.float32)
    sample_weight = np.ones_like(y, dtype=np.float32)

    # Expect an error when fitting with reduction='none' and sample weights provided
    with pytest.raises(ValueError):
        method.fit(X, y, sample_domain=sample_domain, sample_weight=sample_weight)<|MERGE_RESOLUTION|>--- conflicted
+++ resolved
@@ -17,13 +17,6 @@
     DomainAwareCriterion,
     DomainAwareModule,
     DomainAwareNet,
-<<<<<<< HEAD
-=======
-    DomainBalancedDataLoader,
-    DomainBalancedSampler,
-    DomainOnlyDataLoader,
-    DomainOnlySampler,
->>>>>>> e80e2057
 )
 from skada.deep.dataloaders import DomainBalancedDataLoader
 from skada.deep.losses import TestLoss
@@ -294,176 +287,6 @@
     assert features.shape == (X_test.shape[0], num_features)
 
 
-<<<<<<< HEAD
-=======
-@pytest.mark.parametrize(
-    "max_samples",
-    [
-        "max",
-        "source",
-        "target",
-        "min",
-    ],
-)
-def test_domain_balanced_sampler(max_samples):
-    n_samples = 20
-    dataset = make_shifted_datasets(
-        n_samples_source=n_samples,
-        n_samples_target=n_samples,
-        shift="concept_drift",
-        noise=0.1,
-        random_state=42,
-        return_dataset=True,
-    )
-    X, y, sample_domain = dataset.pack_train(as_sources=["s"], as_targets=["t"])
-    X_dict = {"X": X.astype(np.float32), "sample_domain": sample_domain}
-
-    n_samples_source = np.sum(sample_domain > 0)
-    n_samples_target = np.sum(sample_domain < 0)
-
-    dataset = Dataset(X_dict, y)
-
-    sampler = DomainBalancedSampler(dataset, 10, max_samples=max_samples)
-    if max_samples == "max":
-        assert len(sampler) == 2 * max(n_samples_source, n_samples_target)
-    elif max_samples == "source":
-        assert len(sampler) == 2 * n_samples_source
-    elif max_samples == "target":
-        assert len(sampler) == 2 * n_samples_target
-    elif max_samples == "min":
-        assert len(sampler) == 2 * min(n_samples_source, n_samples_target)
-
-
-def test_domain_balanced_dataloader():
-    n_samples = 20
-    dataset = make_shifted_datasets(
-        n_samples_source=n_samples,
-        n_samples_target=n_samples,
-        shift="concept_drift",
-        noise=0.1,
-        random_state=42,
-        return_dataset=True,
-    )
-    X, y, sample_domain = dataset.pack_train(as_sources=["s"], as_targets=["t"])
-    X_dict = {"X": X.astype(np.float32), "sample_domain": sample_domain}
-
-    dataset = Dataset(X_dict, y)
-
-    dataloader = DomainBalancedDataLoader(dataset, batch_size=10)
-
-    for batch in dataloader:
-        X, y = batch
-        sample_domain = X["sample_domain"]
-        assert len(sample_domain > 0) == len(sample_domain < 0)
-
-    # with more source than target
-    dataset = make_shifted_datasets(
-        n_samples_source=2 * n_samples,
-        n_samples_target=n_samples,
-        shift="concept_drift",
-        noise=0.1,
-        random_state=42,
-        return_dataset=True,
-    )
-    X, y, sample_domain = dataset.pack_train(as_sources=["s"], as_targets=["t"])
-    X_dict = {"X": X.astype(np.float32), "sample_domain": sample_domain}
-
-    dataset = Dataset(X_dict, y)
-
-    dataloader = DomainBalancedDataLoader(dataset, batch_size=10)
-
-    for batch in dataloader:
-        X, y = batch
-        sample_domain = X["sample_domain"]
-        assert len(sample_domain > 0) == len(sample_domain < 0)
-
-    # with more target than source
-    dataset = make_shifted_datasets(
-        n_samples_source=n_samples,
-        n_samples_target=2 * n_samples,
-        shift="concept_drift",
-        noise=0.1,
-        random_state=42,
-        return_dataset=True,
-    )
-    X, y, sample_domain = dataset.pack_train(as_sources=["s"], as_targets=["t"])
-    X_dict = {"X": X.astype(np.float32), "sample_domain": sample_domain}
-
-    dataset = Dataset(X_dict, y)
-
-    dataloader = DomainBalancedDataLoader(dataset, batch_size=10)
-
-    for batch in dataloader:
-        X, y = batch
-        sample_domain = X["sample_domain"]
-        assert len(sample_domain > 0) == len(sample_domain < 0)
-
-
-@pytest.mark.parametrize(
-    "domain_used",
-    [
-        "source",
-        "target",
-    ],
-)
-def test_domain_only_sampler(domain_used):
-    n_samples = 20
-    dataset = make_shifted_datasets(
-        n_samples_source=n_samples,
-        n_samples_target=n_samples,
-        shift="concept_drift",
-        noise=0.1,
-        random_state=42,
-        return_dataset=True,
-    )
-    X, y, sample_domain = dataset.pack_train(as_sources=["s"], as_targets=["t"])
-    X_dict = {"X": X.astype(np.float32), "sample_domain": sample_domain}
-
-    dataset = Dataset(X_dict, y)
-
-    sampler = DomainOnlySampler(dataset, 10, domain_used=domain_used)
-    assert (
-        len(sampler) == np.sum(sample_domain > 0)
-        if domain_used == "source"
-        else np.sum(sample_domain < 0)
-    )
-
-
-@pytest.mark.parametrize(
-    "domain_used",
-    [
-        "source",
-        "target",
-    ],
-)
-def test_domain_only_dataloader(domain_used):
-    n_samples = 20
-    dataset = make_shifted_datasets(
-        n_samples_source=n_samples,
-        n_samples_target=n_samples,
-        shift="concept_drift",
-        noise=0.1,
-        random_state=42,
-        return_dataset=True,
-    )
-    X, y, sample_domain = dataset.pack_train(as_sources=["s"], as_targets=["t"])
-    X_dict = {"X": X.astype(np.float32), "sample_domain": sample_domain}
-
-    dataset = Dataset(X_dict, y)
-
-    dataloader = DomainOnlyDataLoader(dataset, batch_size=10, domain_used=domain_used)
-
-    for batch in dataloader:
-        X, y = batch
-        sample_domain = X["sample_domain"]
-        assert (
-            (sample_domain > 0).all()
-            if domain_used == "source"
-            else (sample_domain < 0).all()
-        )
-
-
->>>>>>> e80e2057
 def test_sample_weight():
     n_samples = 10
     num_features = 5
