# Author: Theo Gnassounou <theo.gnassounou@inria.fr>
#         Oleksii Kachaiev <kachayev@gmail.com>
#
# License: BSD 3-Clause

<<<<<<< HEAD
import pytest

torch = pytest.importorskip('torch')

import numpy as np
=======
import numpy as np
import torch
>>>>>>> fc8abb80

from skada.deep.modules import MNISTtoUSPSNet, ToyCNN, ToyModule2D


def test_toymodule2D():
    module = ToyModule2D()
    module.eval()

    X = torch.tensor(np.random.rand(10, 2), dtype=torch.float32)

    y = module(X)

    assert y.shape[0] == X.shape[0]
    assert y.shape[1] == 2


def test_toycnn():
    module = ToyCNN(
        n_channels=3, input_size=100, n_classes=2, kernel_size=3, out_channels=2
    )
    module.eval()

    X = torch.tensor(np.random.rand(10, 3, 100), dtype=torch.float32)

    y = module(X)

    assert y.shape[0] == X.shape[0]
    assert y.shape[1] == 2


def test_mnist_to_usps_net():
    module = MNISTtoUSPSNet()
    module.eval()

    X = torch.tensor(np.random.rand(10, 1, 28, 28), dtype=torch.float32)

    y = module(X)

    assert y.shape[0] == X.shape[0]
    assert y.shape[1] == 10<|MERGE_RESOLUTION|>--- conflicted
+++ resolved
@@ -3,16 +3,11 @@
 #
 # License: BSD 3-Clause
 
-<<<<<<< HEAD
 import pytest
 
 torch = pytest.importorskip('torch')
 
 import numpy as np
-=======
-import numpy as np
-import torch
->>>>>>> fc8abb80
 
 from skada.deep.modules import MNISTtoUSPSNet, ToyCNN, ToyModule2D
 
