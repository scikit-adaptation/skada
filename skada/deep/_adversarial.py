# Author: Theo Gnassounou <theo.gnassounou@inria.fr>
#         Ambroise Odonnat <ambroiseodonnattechnologie@gmail.com>
#         Antoine Collas <contact@antoinecollas.fr>
#
# License: BSD 3-Clause
import math

import numpy as np
import torch
import torch.nn.functional as F
from torch import nn

from skada.deep.base import (
    BaseDALoss,
    DomainAwareCriterion,
    DomainAwareModule,
    DomainAwareNet,
    DomainBalancedDataLoader,
)

from .modules import DomainClassifier
from .utils import check_generator


class DANNLoss(BaseDALoss):
    """Loss DANN.

    This loss tries to minimize the divergence between features with
    adversarial method. The weights are updated to make harder
    to classify domains (i.e., remove domain-specific features).

    See [15]_ for details.

    Parameters
    ----------
    domain_criterion : torch criterion (class), default=None
        The initialized criterion (loss) used to compute the
        DANN loss. If None, a BCELoss is used.

    References
    ----------
    .. [15] Yaroslav Ganin et. al. Domain-Adversarial Training
            of Neural Networks. In Journal of Machine Learning
            Research, 2016.
    """

    def __init__(self, domain_criterion=None):
        super().__init__()
        if domain_criterion is None:
            self.domain_criterion_ = torch.nn.BCELoss()
        else:
            self.domain_criterion_ = domain_criterion

    def forward(
        self,
        domain_pred_s,
        domain_pred_t,
        **kwargs,
    ):
        """Compute the domain adaptation loss"""
        domain_label = torch.zeros(
            (domain_pred_s.size()[0]),
            device=domain_pred_s.device,
        )
        domain_label_target = torch.ones(
            (domain_pred_t.size()[0]),
            device=domain_pred_t.device,
        )

        # update classification function
        loss = self.domain_criterion_(
            domain_pred_s, domain_label
        ) + self.domain_criterion_(domain_pred_t, domain_label_target)

        return loss


def DANN(
    module,
    layer_name,
    reg=1,
    domain_classifier=None,
    num_features=None,
    base_criterion=None,
    domain_criterion=None,
    **kwargs,
):
    """Domain-Adversarial Training of Neural Networks (DANN).

    From [15]_.

    Parameters
    ----------
    module : torch module (class or instance)
        A PyTorch :class:`~torch.nn.Module`. In general, the
        uninstantiated class should be passed, although instantiated
        modules will also work.
    layer_name : str
        The name of the module's layer whose outputs are
        collected during the training.
    reg : float, default=1
        Regularization parameter for DA loss.
    domain_classifier : torch module, default=None
        A PyTorch :class:`~torch.nn.Module` used to classify the
        domain. If None, a domain classifier is created following [1]_.
    num_features : int, default=None
        Size of the input of domain classifier,
        e.g size of the last layer of
        the feature extractor.
        If domain_classifier is None, num_features has to be
        provided.
    base_criterion : torch criterion (class)
        The base criterion used to compute the loss with source
        labels. If None, the default is `torch.nn.CrossEntropyLoss`.
    domain_criterion : torch criterion (class)
        The criterion (loss) used to compute the
        DANN loss. If None, a BCELoss is used.

    References
    ----------
    .. [15] Yaroslav Ganin et. al. Domain-Adversarial Training
            of Neural Networks. In Journal of Machine Learning
            Research, 2016.
    """
    if domain_classifier is None:
        # raise error if num_feature is None
        if num_features is None:
            raise ValueError(
                "If domain_classifier is None, num_features has to be provided"
            )
        domain_classifier = DomainClassifier(num_features=num_features)

    if base_criterion is None:
        base_criterion = torch.nn.CrossEntropyLoss()

    net = DomainAwareNet(
        module=DomainAwareModule,
        module__base_module=module,
        module__layer_name=layer_name,
        module__domain_classifier=domain_classifier,
        iterator_train=DomainBalancedDataLoader,
        criterion=DomainAwareCriterion,
        criterion__base_criterion=base_criterion,
        criterion__reg=reg,
        criterion__adapt_criterion=DANNLoss(domain_criterion=domain_criterion),
        **kwargs,
    )
    return net


class CDANLoss(BaseDALoss):
    """Conditional Domain Adversarial Networks (CDAN) loss.

    This loss tries to minimize the divergence between features with
    adversarial method. The weights are updated to make harder
    to classify domains (i.e., remove domain-specific features)
    via multilinear conditioning that captures the crosscovariance between
    feature representations and classifier predictions
    From [16]_.

    Parameters
    ----------
    domain_criterion : torch criterion (class), default=None
        The initialized criterion (loss) used to compute the
        CDAN loss. If None, a BCELoss is used.

    References
    ----------
    .. [16] Mingsheng Long et. al. Conditional Adversarial Domain Adaptation
            In NeurIPS, 2016.
    """

    def __init__(self, domain_criterion=None):
        super().__init__()
        if domain_criterion is None:
            self.domain_criterion_ = torch.nn.BCELoss()
        else:
            self.domain_criterion_ = domain_criterion

    def forward(
        self,
        domain_pred_s,
        domain_pred_t,
        features_s,
        features_t,
        **kwargs,
    ):
        """Compute the domain adaptation loss"""
        dtype = torch.float32

        # create domain label
        domain_label = torch.zeros(
            (features_s.size()[0]), device=features_s.device, dtype=dtype
        )
        domain_label_target = torch.ones(
            (features_t.size()[0]), device=features_s.device, dtype=dtype
        )

        # update classification function
        loss = self.domain_criterion_(
            domain_pred_s, domain_label
        ) + self.domain_criterion_(domain_pred_t, domain_label_target)
        return loss


class CDANModule(DomainAwareModule):
    """Conditional Domain Adversarial Networks (CDAN) module.

    From [16]_.

    Parameters
    ----------
    module : torch module (class or instance)
        A PyTorch :class:`~torch.nn.Module`.
    layer_name : str
        The name of the module's layer whose outputs are
        collected during the training for adaptation.
    domain_classifier : torch module
        A PyTorch :class:`~torch.nn.Module` used to classify the
        domain.
    max_features : int, default=4096
        Maximum size of the input for the domain classifier.
        4096 is the largest number of units in typical deep network
        according to [1]_.

    References
    ----------
    .. [16] Mingsheng Long et. al. Conditional Adversarial Domain Adaptation
            In NeurIPS, 2016.
    """

    def __init__(
        self,
        base_module,
        layer_name,
        domain_classifier,
        max_features=4096,
        random_state=42,
    ):
        super().__init__(base_module, layer_name, domain_classifier)
        self.max_features = max_features
        self.random_state = random_state

    def forward(
        self,
        X,
        sample_domain=None,
        sample_idx=None,
        is_fit=False,
        return_features=False,
    ):
        if is_fit:
            # predict
            y_pred = self.base_module_(X)
            features = self.intermediate_layers[self.layer_name]

            n_classes = y_pred.shape[1]
            n_features = features.shape[1]
            if n_features * n_classes > self.max_features:
                random_layer = _RandomLayer(
                    self.random_state,
                    input_dims=[n_features, n_classes],
                    output_dim=self.max_features,
                )
            else:
                random_layer = None

            # Compute the input for the domain classifier
            if random_layer is None:
                multilinear_map = torch.bmm(y_pred.unsqueeze(2), features.unsqueeze(1))
                multilinear_map = multilinear_map.view(-1, n_features * n_classes)

            else:
                multilinear_map = random_layer.forward([features, y_pred])

            domain_pred = self.domain_classifier_(multilinear_map)

            return (
                y_pred,
                domain_pred,
                features,
                sample_domain,
                sample_idx,
            )
        else:
            if return_features:
                return self.base_module_(X), self.intermediate_layers[self.layer_name]
            else:
                return self.base_module_(X)


def CDAN(
    module,
    layer_name,
    reg=1,
    max_features=4096,
    domain_classifier=None,
    num_features=None,
    n_classes=None,
    base_criterion=None,
    domain_criterion=None,
    **kwargs,
):
    """Conditional Domain Adversarial Networks (CDAN).

    From [16]_.

    Parameters
    ----------
    module : torch module (class or instance)
        A PyTorch :class:`~torch.nn.Module`. In general, the
        uninstantiated class should be passed, although instantiated
        modules will also work.
    layer_name : str
        The name of the module's layer whose outputs are
        collected during the training.
    reg : float, default=1
        Regularization parameter for DA loss.
    max_features : int, default=4096
        Maximum size of the input for the domain classifier.
        4096 is the largest number of units in typical deep network
        according to [1]_.
    domain_classifier : torch module, default=None
        A PyTorch :class:`~torch.nn.Module` used to classify the
        domain. If None, a domain classifier is created following [1]_.
    num_features : int, default=None
        Size of the embedding space e.g. the size of the output of layer_name.
        If domain_classifier is None, num_features has to be
        provided.
    n_classes : int, default None
        Number of output classes.
        If domain_classifier is None, n_classes has to be provided.
    base_criterion : torch criterion (class)
        The base criterion used to compute the loss with source
        labels. If None, the default is `torch.nn.CrossEntropyLoss`.
    domain_criterion : torch criterion (class)
        The criterion (loss) used to compute the
        CDAN loss. If None, a BCELoss is used.

    References
    ----------
    .. [16]  Mingsheng Long et. al. Conditional Adversarial Domain Adaptation
            In NeurIPS, 2016.
    """
    if domain_classifier is None:
        if num_features is None:
            raise ValueError(
                "If domain_classifier is None, num_features has to be provided"
            )
        if n_classes is None:
            raise ValueError(
                "If domain_classifier is None, n_classes has to be provided"
            )
        num_features = np.min([num_features * n_classes, max_features])
        domain_classifier = DomainClassifier(num_features=num_features)

    if base_criterion is None:
        base_criterion = torch.nn.CrossEntropyLoss()

    net = DomainAwareNet(
        module=CDANModule,
        module__base_module=module,
        module__layer_name=layer_name,
        module__domain_classifier=domain_classifier,
        module__max_features=max_features,
        iterator_train=DomainBalancedDataLoader,
        criterion=DomainAwareCriterion,
        criterion__base_criterion=base_criterion,
        criterion__reg=reg,
        criterion__adapt_criterion=CDANLoss(domain_criterion=domain_criterion),
        **kwargs,
    )
    return net


class ModifiedCrossEntropyLoss(torch.nn.Module):
    """Modified CrossEntropyLoss.
    Implements modified CrossEntropyLoss as described in (29) from [35]_.
    """

    def __init__(self):
        super().__init__()

    def forward(self, input, target):
        """Compute the modified CrossEntropyLoss"""
        prob = F.softmax(input, dim=-1)
        prob = prob[..., target]
        log_one_minus_prob = torch.log(1 - prob)
        return torch.mean(log_one_minus_prob)


class MDDLoss(BaseDALoss):
    """Loss MDD.

    This loss tries to minimize the disparity discrepancy between
    the source and target domains. The discrepancy is estimated
    through adversarial training of three networks: an encoder,
    a task network and a discriminator.

    See [35]_ for details.

    Parameters
    ----------
    gamma : float (default=4.0)
        Margin parameter following [35]_

    References
    ----------
    .. [35] Yuchen Zhang et. al. Bridging Theory and Algorithm
            for Domain Adaptation. In International Conference on
            Machine Learning, 2019.
    """

    def __init__(self, gamma=4.0):
        super().__init__()
        self.gamma = gamma
        self.disc_criterion_s = torch.nn.CrossEntropyLoss()
        self.disc_criterion_t = ModifiedCrossEntropyLoss()

    def forward(
        self,
        y_pred_s,
        y_pred_t,
        domain_pred_s,
        domain_pred_t,
        **kwargs,
    ):
        """Compute the domain adaptation loss"""
        # TODO: handle binary classification
        # Multiclass classification
        pseudo_label_s = torch.argmax(y_pred_s, axis=-1)
        pseudo_label_t = torch.argmax(y_pred_t, axis=-1)

<<<<<<< HEAD
        disc_loss_src = self.disc_criterion_(domain_pred_s, pseudo_label_s)
        disc_loss_tgt = self.disc_criterion_(domain_pred_t, pseudo_label_t)
=======
        disc_loss_s = self.disc_criterion_s(disc_pred_s, pseudo_label_s)
        disc_loss_t = self.disc_criterion_t(disc_pred_t, pseudo_label_t)
>>>>>>> 7d8ebc16

        # Compute the MDD loss value
        disc_loss = self.gamma * disc_loss_s - disc_loss_t

        return disc_loss


def MDD(
    module,
    layer_name,
    reg=1,
    gamma=4.0,
    disc_classifier=None,
    num_features=None,
    n_classes=None,
    base_criterion=None,
    **kwargs,
):
    """Margin Disparity Discrepancy (MDD).

    From [35]_.

    Parameters
    ----------
    module : torch module (class or instance)
        A PyTorch :class:`~torch.nn.Module`. In general, the
        uninstantiated class should be passed, although instantiated
        modules will also work.
    layer_name : str
        The name of the module's layer whose outputs are
        collected during the training.
    reg : float, default=1
        Regularization parameter for DA loss.
    disc_classifier : torch module, default=None
        A PyTorch :class:`~torch.nn.Module` used as a discriminator.
        It should have the same architecture than the classifier
        used on the source. If None, a domain classifier is
        created following [1]_.
    num_features : int, default=None
        Size of the input of domain classifier,
        e.g size of the last layer of
        the feature extractor.
        If domain_classifier is None, num_features has to be
        provided.
    n_classes : int, default=None
        Number of classes. If domain_classifier is None,
        n_classes has to be provided.
    base_criterion : torch criterion (class)
        The base criterion used to compute the loss with source
        labels. If None, the default is `torch.nn.CrossEntropyLoss`.
    gamma : float (default=4.0)
        Margin parameter following [35]_.

    References
    ----------
    .. [35] Yuchen Zhang et. al. Bridging Theory and Algorithm
            for Domain Adaptation. In International Conference on
            Machine Learning, 2019.
    """
    if disc_classifier is None:
        # raise error if num_feature is None
        if num_features is None:
            raise ValueError(
                "If disc_classifier is None, num_features has to be provided"
            )
        disc_classifier = DomainClassifier(
            num_features=num_features, n_classes=n_classes
        )

    if base_criterion is None:
        base_criterion = torch.nn.CrossEntropyLoss()

    net = DomainAwareNet(
        module=DomainAwareModule,
        module__base_module=module,
        module__layer_name=layer_name,
        module__domain_classifier=disc_classifier,
        iterator_train=DomainBalancedDataLoader,
        criterion=DomainAwareCriterion,
        criterion__base_criterion=base_criterion,
        criterion__reg=reg,
        criterion__adapt_criterion=MDDLoss(
            gamma=gamma,
        ),
        **kwargs,
    )
    return net


class _RandomLayer(nn.Module):
    """Randomized multilinear map layer.

    Parameters
    ----------
    random_state : int, Generator instance or None
        Determines random number generation for random layer creation
    input_dims : list of int
        List of input dimensions.
    output_dims : int
        Output dimension wanted.
    """

    def __init__(self, random_state, input_dims, output_dim=4096):
        super().__init__()
        gen = check_generator(random_state)
        self.output_dim = output_dim
        self.random_matrix = [
            torch.randn(size=(input_dims[i], output_dim), generator=gen)
            for i in range(len(input_dims))
        ]

    def forward(self, input_list):
        device = input_list[0].device
        return_list = [
            torch.mm(input_list[i], self.random_matrix[i].to(device))
            for i in range(len(input_list))
        ]
        return_tensor = return_list[0] / math.pow(
            float(self.output_dim), 1.0 / len(input_list)
        )
        for single in return_list[1:]:
            return_tensor = torch.mul(return_tensor, single)
        return return_tensor<|MERGE_RESOLUTION|>--- conflicted
+++ resolved
@@ -431,13 +431,8 @@
         pseudo_label_s = torch.argmax(y_pred_s, axis=-1)
         pseudo_label_t = torch.argmax(y_pred_t, axis=-1)
 
-<<<<<<< HEAD
-        disc_loss_src = self.disc_criterion_(domain_pred_s, pseudo_label_s)
-        disc_loss_tgt = self.disc_criterion_(domain_pred_t, pseudo_label_t)
-=======
-        disc_loss_s = self.disc_criterion_s(disc_pred_s, pseudo_label_s)
-        disc_loss_t = self.disc_criterion_t(disc_pred_t, pseudo_label_t)
->>>>>>> 7d8ebc16
+        disc_loss_s = self.disc_criterion_(domain_pred_s, pseudo_label_s)
+        disc_loss_t = self.disc_criterion_(domain_pred_t, pseudo_label_t)
 
         # Compute the MDD loss value
         disc_loss = self.gamma * disc_loss_s - disc_loss_t
