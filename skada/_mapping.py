--- conflicted
+++ resolved
@@ -18,11 +18,7 @@
 from .base import BaseAdapter, clone
 from .utils import (
     check_X_domain,
-<<<<<<< HEAD
-    check_X_y_domain,
     extract_domains_indices,
-=======
->>>>>>> e3f19065
     extract_source_indices,
     per_domain_split,
     source_target_merge,
