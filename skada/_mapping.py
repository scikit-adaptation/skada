# Author: Theo Gnassounou <theo.gnassounou@inria.fr>
#         Remi Flamary <remi.flamary@polytechnique.edu>
#         Oleksii Kachaiev <kachayev@gmail.com>
#         Antoine Collas <contact@antoinecollas.fr>
#
# License: BSD 3-Clause

from abc import abstractmethod

import numpy as np
from ot import da
<<<<<<< HEAD
=======
from sklearn.metrics.pairwise import pairwise_distances
>>>>>>> 0deed681
from sklearn.svm import SVC

from ._pipeline import make_da_pipeline
from ._utils import _estimate_covariance
from .base import BaseAdapter, clone
from .utils import (
    check_X_domain,
    check_X_y_domain,
<<<<<<< HEAD
    source_target_merge,
    source_target_split,
)

=======
    extract_source_indices,
    source_target_split,
    source_target_merge,
    torch_minimize
)
from ._utils import (
    _estimate_covariance,
    _find_y_type,
    Y_Type
)

from ._pipeline import make_da_pipeline

>>>>>>> 0deed681

class BaseOTMappingAdapter(BaseAdapter):
    """Base class for all DA estimators implemented using OT mapping.

    Each implementation has to provide `_create_transport_estimator` callback
    to create OT object using parameters saved in the constructor.
    """

    def fit(self, X, y=None, sample_domain=None):
        """Fit adaptation parameters.

        Parameters
        ----------
        X : array-like, shape (n_samples, n_features)
            The source data.
        y : array-like, shape (n_samples,)
            The source labels.
        sample_domain : array-like, shape (n_samples,)
            The domain labels (same as sample_domain).

        Returns
        -------
        self : object
            Returns self.
        """
        X, y, sample_domain = check_X_y_domain(X, y, sample_domain)
        X, X_target, y, y_target = source_target_split(
            X, y, sample_domain=sample_domain
        )
        transport = self._create_transport_estimator()
        self.ot_transport_ = clone(transport)
        self.ot_transport_.fit(Xs=X, ys=y, Xt=X_target, yt=y_target)
        return self

    def adapt(self, X, y=None, sample_domain=None):
        """Predict adaptation (weights, sample or labels).

        Parameters
        ----------
        X : array-like, shape (n_samples, n_features)
            The source data.
        y : array-like, shape (n_samples,)
            The source labels.
        sample_domain : array-like, shape (n_samples,)
            The domain labels.

        Returns
        -------
        X_t : array-like, shape (n_samples, n_components)
            The data transformed to the target subspace.
        y_t : array-like, shape (n_samples,)
            The labels (same as y).
        weights : array-like, shape (n_samples,)
            The weights of the samples.
        """
        # xxx(okachaiev): implement auto-infer for sample_domain
        X, sample_domain = check_X_domain(
            X, sample_domain, allow_multi_source=True, allow_multi_target=True
        )
        X_source, X_target = source_target_split(X, sample_domain=sample_domain)
        # in case of prediction we would get only target samples here,
        # thus there's no need to perform any transformations
        if X_source.shape[0] > 0:
            X_source = self.ot_transport_.transform(Xs=X_source)
        X_adapt, _ = source_target_merge(
            X_source, X_target, sample_domain=sample_domain
        )
        return X_adapt

    @abstractmethod
    def _create_transport_estimator(self):
        pass


class OTMappingAdapter(BaseOTMappingAdapter):
    """Domain Adaptation Using Optimal Transport.

    Parameters
    ----------
    metric : str, optional (default="sqeuclidean")
        The ground metric for the Wasserstein problem
    norm : {'median', 'max', 'log', 'loglog'} (default=None)
        If given, normalize the ground metric to avoid numerical errors that
        can occur with large metric values.
    max_iter : int, optional (default=100_000)
        The maximum number of iterations before stopping OT algorithm if it
        has not converged.

    Attributes
    ----------
    ot_transport_ : object
        The OT object based on Earth Mover's distance
        fitted on the source and target data.

    References
    ----------
    .. [1] N. Courty, R. Flamary, D. Tuia and A. Rakotomamonjy,
           Optimal Transport for Domain Adaptation, in IEEE
           Transactions on Pattern Analysis and Machine Intelligence
    """

    def __init__(
        self,
        metric="sqeuclidean",
        norm=None,
        max_iter=100_000,
    ):
        super().__init__()
        self.metric = metric
        self.norm = norm
        self.max_iter = max_iter

    def _create_transport_estimator(self):
        return da.EMDTransport(
            metric=self.metric,
            norm=self.norm,
            max_iter=self.max_iter,
        )


def OTMapping(base_estimator=None, metric="sqeuclidean", norm=None, max_iter=100000):
    """OTmapping pipeline with adapter and estimator.

    see [1]_ for details.

    Parameters
    ----------
    base_estimator : object, optional (default=None)
        The base estimator to fit on the target dataset.
    metric : str, optional (default="sqeuclidean")
        The ground metric for the Wasserstein problem
    norm : {'median', 'max', 'log', 'loglog'} (default=None)
        If given, normalize the ground metric to avoid numerical errors that
        can occur with large metric values.
    max_iter : int, optional (default=100_000)
        The maximum number of iterations before stopping OT algorithm if it
        has not converged.

    Returns
    -------
    pipeline : Pipeline
        Pipeline containing OTMapping adapter and base estimator.

    References
    ----------
    .. [1] N. Courty, R. Flamary, D. Tuia and A. Rakotomamonjy,
           Optimal Transport for Domain Adaptation, in IEEE
           Transactions on Pattern Analysis and Machine Intelligence
    """
    if base_estimator is None:
        base_estimator = SVC(kernel="rbf")

    return make_da_pipeline(
        OTMappingAdapter(metric=metric, norm=norm, max_iter=max_iter),
        base_estimator,
    )


class EntropicOTMappingAdapter(BaseOTMappingAdapter):
    """Domain Adaptation Using Optimal Transport.

    Parameters
    ----------
    reg_e : float, default=1
        Entropic regularization parameter.
    metric : str, optional (default="sqeuclidean")
        The ground metric for the Wasserstein problem.
    norm : {'median', 'max', 'log', 'loglog'} (default=None)
        If given, normalize the ground metric to avoid numerical errors that
        can occur with large metric values.
    max_iter : int, float, optional (default=1000)
        The minimum number of iteration before stopping the optimization
        of the Sinkhorn algorithm if it has not converged
    tol : float, optional (default=10e-9)
        The precision required to stop the optimization of the Sinkhorn
        algorithm.

    Attributes
    ----------
    ot_transport_ : object
        The OT object based on Sinkhorn Algorithm
        fitted on the source and target data.

    References
    ----------
    .. [1] N. Courty, R. Flamary, D. Tuia and A. Rakotomamonjy,
           Optimal Transport for Domain Adaptation, in IEEE
           Transactions on Pattern Analysis and Machine Intelligence
    """

    def __init__(
        self,
        reg_e=1.0,
        metric="sqeuclidean",
        norm=None,
        max_iter=1000,
        tol=10e-9,
    ):
        super().__init__()
        self.reg_e = reg_e
        self.metric = metric
        self.norm = norm
        self.max_iter = max_iter
        self.tol = tol

    def _create_transport_estimator(self):
        return da.SinkhornTransport(
            reg_e=self.reg_e,
            metric=self.metric,
            norm=self.norm,
            max_iter=self.max_iter,
            tol=self.tol,
        )


def EntropicOTMapping(
    base_estimator=None,
    metric="sqeuclidean",
    norm=None,
    max_iter=1000,
    reg_e=1.0,
    tol=1e-8,
):
    """EntropicOTMapping pipeline with adapter and estimator.

    see [1]_ for details.

    Parameters
    ----------
    base_estimator : object, optional (default=None)
        The base estimator to fit on the target dataset.
    reg_e : float, default=1
        Entropic regularization parameter.
    metric : str, optional (default="sqeuclidean")
        The ground metric for the Wasserstein problem.
    norm : {'median', 'max', 'log', 'loglog'} (default=None)
        If given, normalize the ground metric to avoid numerical errors that
        can occur with large metric values.
    max_iter : int, float, optional (default=1000)
        The minimum number of iteration before stopping the optimization
        of the Sinkhorn algorithm if it has not converged
    tol : float, optional (default=10e-9)
        The precision required to stop the optimization of the Sinkhorn
        algorithm.

    Returns
    -------
    pipeline : Pipeline
        Pipeline containing EntropicOTMapping adapter and base estimator.

    References
    ----------
    .. [1] N. Courty, R. Flamary, D. Tuia and A. Rakotomamonjy,
           Optimal Transport for Domain Adaptation, in IEEE
           Transactions on Pattern Analysis and Machine Intelligence
    """
    if base_estimator is None:
        base_estimator = SVC(kernel="rbf")

    return make_da_pipeline(
        EntropicOTMappingAdapter(
            metric=metric, norm=norm, max_iter=max_iter, reg_e=reg_e, tol=tol
        ),
        base_estimator,
    )


class ClassRegularizerOTMappingAdapter(BaseOTMappingAdapter):
    """Domain Adaptation Using Optimal Transport.

    Parameters
    ----------
    reg_e : float, default=1
        Entropic regularization parameter.
    reg_cl : float, default=0.1
        Class regularization parameter.
    norm : str, default="lpl1"
        Norm use for the regularizer of the class labels.
        If "lpl1", use the lp l1 norm.
        If "l1l2", use the l1 l2 norm.
    metric : str, optional (default="sqeuclidean")
        The ground metric for the Wasserstein problem
    max_iter : int, float, optional (default=10)
        The minimum number of iteration before stopping the optimization
        algorithm if it has not converged
    max_inner_iter : int, float, optional (default=200)
        The number of iteration in the inner loop
    tol : float, optional (default=10e-9)
        Stop threshold on error (inner sinkhorn solver) (>0)

    Attributes
    ----------
    ot_transport_ : object
        The OT object based on Sinkhorn Algorithm
        + class regularization fitted on the source
        and target data.

    References
    ----------
    .. [1] N. Courty, R. Flamary, D. Tuia and A. Rakotomamonjy,
           Optimal Transport for Domain Adaptation, in IEEE
           Transactions on Pattern Analysis and Machine Intelligence
    """

    def __init__(
        self,
        reg_e=1.0,
        reg_cl=0.1,
        norm="lpl1",
        metric="sqeuclidean",
        max_iter=10,
        max_inner_iter=200,
        tol=10e-9,
    ):
        super().__init__()
        self.reg_e = reg_e
        self.reg_cl = reg_cl
        self.norm = norm
        self.metric = metric
        self.max_iter = max_iter
        self.max_inner_iter = max_inner_iter
        self.tol = tol

    def _create_transport_estimator(self):
        assert self.norm in ["lpl1", "l1l2"], "Unknown norm"

        if self.norm == "lpl1":
            transport_cls = da.SinkhornLpl1Transport
        elif self.norm == "l1l2":
            transport_cls = da.SinkhornL1l2Transport
        return transport_cls(
            reg_e=self.reg_e,
            reg_cl=self.reg_cl,
            metric=self.metric,
            max_iter=self.max_iter,
            max_inner_iter=self.max_inner_iter,
            tol=self.tol,
        )


def ClassRegularizerOTMapping(
    base_estimator=SVC(kernel="rbf"),
    metric="sqeuclidean",
    norm="lpl1",
    max_iter=10,
    max_inner_iter=200,
    reg_e=1.0,
    reg_cl=0.1,
    tol=1e-8,
):
    """ClassRegularizedOTMapping pipeline with adapter and estimator.

    see [1]_ for details.

    Parameters
    ----------
    base_estimator : object, optional (default=SVC(kernel="rbf"))
        The base estimator to fit on the target dataset.
    reg_e : float, default=1
        Entropic regularization parameter.
    reg_cl : float, default=0.1
        Class regularization parameter.
    norm : str, default="lpl1"
        Norm use for the regularizer of the class labels.
        If "lpl1", use the lp l1 norm.
        If "l1l2", use the l1 l2 norm.
    metric : str, optional (default="sqeuclidean")
        The ground metric for the Wasserstein problem
    max_iter : int, float, optional (default=10)
        The minimum number of iteration before stopping the optimization
        algorithm if it has not converged
    max_inner_iter : int, float, optional (default=200)
        The number of iteration in the inner loop
    tol : float, optional (default=10e-9)
        Stop threshold on error (inner sinkhorn solver) (>0)

    Returns
    -------
    pipeline : Pipeline
        Pipeline containing ClassRegularizerOTMapping adapter and base estimator.

    References
    ----------
    .. [1] N. Courty, R. Flamary, D. Tuia and A. Rakotomamonjy,
           Optimal Transport for Domain Adaptation, in IEEE
           Transactions on Pattern Analysis and Machine Intelligence
    """
    ot_mapping = make_da_pipeline(
        ClassRegularizerOTMappingAdapter(
            metric=metric,
            norm=norm,
            max_iter=max_iter,
            max_inner_iter=max_inner_iter,
            reg_e=reg_e,
            reg_cl=reg_cl,
            tol=tol,
        ),
        base_estimator,
    )
    return ot_mapping


class LinearOTMappingAdapter(BaseOTMappingAdapter):
    """Domain Adaptation Using Optimal Transport.

    Parameters
    ----------
    reg : float, (default=1e-08)
        regularization added to the diagonals of covariances.
    bias: bool, optional (default=True)
        estimate bias.

    Attributes
    ----------
    ot_transport_ : object
        The OT object based on linear operator between empirical
        distributions fitted on the source
        and target data.
    """

    def __init__(self, reg=1e-08, bias=True):
        super().__init__()
        self.reg = reg
        self.bias = bias

    def _create_transport_estimator(self):
        return da.LinearTransport(reg=self.reg, bias=self.bias)


def LinearOTMapping(
    base_estimator=None,
    reg=1.0,
    bias=True,
):
    """Returns a the linear OT mapping method with adapter and estimator.

    see [1]_ for details.

    Parameters
    ----------
    base_estimator : object, optional (default=None)
        The base estimator to fit on the target dataset.
    reg : float, (default=1e-08)
        regularization added to the diagonals of covariances.
    bias: bool, optional (default=True)
        estimate bias.

    Returns
    -------
    pipeline : Pipeline
        Pipeline containing linear OT mapping adapter and base estimator.

    References
    ----------
    .. [1] N. Courty, R. Flamary, D. Tuia and A. Rakotomamonjy,
           Optimal Transport for Domain Adaptation, in IEEE
           Transactions on Pattern Analysis and Machine Intelligence
    """
    if base_estimator is None:
        base_estimator = SVC(kernel="rbf")

    return make_da_pipeline(
        LinearOTMappingAdapter(
            reg=reg,
            bias=bias,
        ),
        base_estimator,
    )


def _sqrtm(C):
    r"""Square root of SPD matrices.

    The matrix square root of a SPD matrix C is defined by:

    .. math::
        \mathbf{D} =
        \mathbf{V} \left( \mathbf{\Lambda} \right)^{1/2} \mathbf{V}^\top

    where :math:`\mathbf{\Lambda}` is the diagonal matrix of eigenvalues
    and :math:`\mathbf{V}` the eigenvectors of :math:`\mathbf{C}`.

    Parameters
    ----------
    C : ndarray, shape (n, n)
        SPD matrix.

    Returns
    -------
    D : ndarray, shape (n, n)
        Matrix inverse square root of C.
    """
    eigvals, eigvecs = np.linalg.eigh(C)
    return (eigvecs * np.sqrt(eigvals)) @ eigvecs.T


def _invsqrtm(C):
    r"""Inverse square root of SPD matrices.

    The matrix inverse square root of a SPD matrix C is defined by:

    .. math::
        \mathbf{D} =
        \mathbf{V} \left( \mathbf{\Lambda} \right)^{-1/2} \mathbf{V}^\top

    where :math:`\mathbf{\Lambda}` is the diagonal matrix of eigenvalues
    and :math:`\mathbf{V}` the eigenvectors of :math:`\mathbf{C}`.

    Parameters
    ----------
    C : ndarray, shape (n, n)
        SPD matrix.

    Returns
    -------
    D : ndarray, shape (n, n)
        Matrix inverse square root of C.
    """
    eigvals, eigvecs = np.linalg.eigh(C)
    return (eigvecs * 1.0 / np.sqrt(eigvals)) @ eigvecs.T


class CORALAdapter(BaseAdapter):
    """Estimator based on Correlation Alignment [1]_.

    Parameters
    ----------
    reg : 'auto' or float, default="auto"
        The regularization parameter of the covariance estimator.
        Possible values:

          - None: no shrinkage).
          - 'auto': automatic shrinkage using the Ledoit-Wolf lemma.
          - float between 0 and 1: fixed shrinkage parameter.

    Attributes
    ----------
    cov_source_inv_sqrt_: array, shape (n_features, n_features)
        Inverse of the square root of covariance of the source data with regularization.
    cov_target_sqrt_: array, shape (n_features, n_features)
        Square root of covariance of the target data with regularization.

    References
    ----------
    .. [1] Baochen Sun, Jiashi Feng, and Kate Saenko.
           Correlation Alignment for Unsupervised Domain Adaptation.
           In Advances in Computer Vision and Pattern Recognition, 2017.
    """

    def __init__(self, reg="auto"):
        super().__init__()
        self.reg = reg

    def fit(self, X, y=None, sample_domain=None):
        """Fit adaptation parameters.

        Parameters
        ----------
        X : array-like, shape (n_samples, n_features)
            The source data.
        y : array-like, shape (n_samples,)
            The source labels.
        sample_domain : array-like, shape (n_samples,)
            The domain labels (same as sample_domain).

        Returns
        -------
        self : object
            Returns self.
        """
        X, sample_domain = check_X_domain(
            X, sample_domain, allow_multi_source=True, allow_multi_target=True
        )
        X_source, X_target = source_target_split(X, sample_domain=sample_domain)

        cov_source_ = _estimate_covariance(X_source, shrinkage=self.reg)
        cov_target_ = _estimate_covariance(X_target, shrinkage=self.reg)
        self.cov_source_inv_sqrt_ = _invsqrtm(cov_source_)
        self.cov_target_sqrt_ = _sqrtm(cov_target_)
        return self

    def adapt(self, X, y=None, sample_domain=None):
        """Predict adaptation (weights, sample or labels).

        Parameters
        ----------
        X : array-like, shape (n_samples, n_features)
            The source data.
        y : array-like, shape (n_samples,)
            The source labels.
        sample_domain : array-like, shape (n_samples,)
            The domain labels (same as sample_domain).

        Returns
        -------
        X_t : array-like, shape (n_samples, n_features)
            The data transformed to the target space.
        y_t : array-like, shape (n_samples,)
            The labels (same as y).
        weights : None
            No weights are returned here.
        """
        X, sample_domain = check_X_domain(
            X, sample_domain, allow_multi_source=True, allow_multi_target=True
        )
        X_source, X_target = source_target_split(X, sample_domain=sample_domain)

        X_source_adapt = np.dot(X_source, self.cov_source_inv_sqrt_)
        X_source_adapt = np.dot(X_source_adapt, self.cov_target_sqrt_)
        X_adapt, _ = source_target_merge(
            X_source_adapt, X_target, sample_domain=sample_domain
        )
        return X_adapt


def CORAL(
    base_estimator=None,
    reg="auto",
):
    """CORAL pipeline with adapter and estimator.

    see [1]_ for details.

    Parameters
    ----------
    base_estimator : object, optional (default=None)
        The base estimator to fit on the target dataset.
    reg : 'auto' or float, default="auto"
        The regularization parameter of the covariance estimator.
        Possible values:

          - None: no shrinkage).
          - 'auto': automatic shrinkage using the Ledoit-Wolf lemma.
          - float between 0 and 1: fixed shrinkage parameter.

    Returns
    -------
    pipeline : Pipeline
        Pipeline containing CORAL adapter and base estimator.

    References
    ----------
    .. [1] Baochen Sun, Jiashi Feng, and Kate Saenko.
           Correlation Alignment for Unsupervised Domain Adaptation.
           In Advances in Computer Vision and Pattern Recognition, 2017.
    """
    if base_estimator is None:
        base_estimator = SVC(kernel="rbf")

    return make_da_pipeline(
        CORALAdapter(reg=reg),
        base_estimator,
    )


class MMDLSConSMappingAdapter(BaseAdapter):
    """Location-Scale mapping minimizing the MMD with a Gaussian kernel.

    MMDLSConSMapping finds a linear transformation that minimizes the Maximum Mean
    Discrepancy (MMD) between the source and target domains, such that
    $X^t = W(y^s) \\odot X^s + B(y^s)$, where $W(y^s)$ and $B(y^s)$ are the scaling
    and bias of the linear transformation, respectively.

    See Section 4 of [4]_ for details.

    Parameters
    ----------
    gamma : float
        Parameter for the Gaussian kernel.
    reg_k : float, default=1e-10
        Regularization parameter for the labels kernel matrix.
    reg_m : float, default=1e-10
        Regularization parameter for the mapping parameters.
    tol : float, default=1e-5
        Tolerance for the stopping criterion in the optimization.
    max_iter : int, default=100
        Number of maximum iteration before stopping the optimization.

    Attributes
    ----------
    `W_` : array-like, shape (n_samples, n_features)
        The scaling matrix.
    `B_` : array-like, shape (n_samples, n_features)
        The bias matrix.
    `G_` : array-like, shape (n_classes, n_features) or (n_samples, n_features)
        The learned kernel scaling matrix.
    `H_` : array-like, shape (n_classes, n_features) or (n_samples, n_features)
        The learned kernel bias matrix.
    `X_source_` : array-like, shape (n_samples, n_features)
        The source data.

    References
    ----------
    .. [4] Kun Zhang et. al. Domain Adaptation under Target and Conditional Shift
           In ICML, 2013.
    """

    def __init__(self, gamma, reg_k=1e-10, reg_m=1e-10, tol=1e-5, max_iter=100):
        super().__init__()
        self.gamma = gamma
        self.reg_k = reg_k
        self.reg_m = reg_m
        self.tol = tol
        self.max_iter = max_iter
        self.W_ = None
        self.B_ = None

    def _mapping_optimization(self, X_source, X_target, y_source):
        """Mapping optimization"""
        try:
            import torch
        except ImportError:
            raise ImportError(
                "MMDLSConSMappingAdapter requires pytorch to be installed."
            )

        # check y is discrete or continuous
        self.discrete_ = discrete = _find_y_type(y_source) == Y_Type.DISCRETE

        # convert to pytorch tensors
        X_source = torch.tensor(X_source, dtype=torch.float64)
        X_target = torch.tensor(X_target, dtype=torch.float64)
        y_source = torch.tensor(
            y_source, dtype=torch.int64 if discrete else torch.float64)

        # get shapes
        m, n = X_source.shape[0], X_target.shape[0]
        d = X_source.shape[1]

        # compute omega
        L = torch.exp(-self.gamma * torch.cdist(X_source, X_source, p=2))
        omega = L @ torch.linalg.inv(L + self.reg_k * torch.eye(m))

        # compute R
        if discrete:
            self.classes_ = classes = torch.unique(y_source).numpy()
            R = torch.zeros((X_target.shape[0], len(classes)), dtype=torch.float64)
            for i, c in enumerate(classes):
                R[:, i] = (y_source == c).int()
        else:
            self.classes_ = None
            R = L @ torch.linalg.inv(L + self.reg_k * torch.eye(m))

        # solve the optimization problem
        # min_{G, H} MMD(W \odot X^s + B, X^t)
        # s.t. W = RG, B = RH
        k = R.shape[1]

        def func(G, H):
            W = R @ G
            B = R @ H

            X_new = W * X_source + B

            K = torch.exp(-self.gamma * torch.cdist(X_new, X_new, p=2))
            K_cross = torch.exp(-self.gamma * torch.cdist(X_target, X_new, p=2))
            J_cons = (1 / (m ** 2)) * torch.sum(omega @ K @ omega.T)
            J_cons -= (2 / (m * n)) * torch.sum(K_cross @ omega.T)

            J_reg = (1 / m) * (torch.sum((W - 1) ** 2) + torch.sum(B ** 2))

            return J_cons + self.reg_m * J_reg

        # optimize using torch solver
        G = torch.ones((k, d), dtype=torch.float64, requires_grad=True)
        H = torch.zeros((k, d), dtype=torch.float64, requires_grad=True)

        (G, H), _ = torch_minimize(func, (G, H), tol=self.tol, max_iter=self.max_iter)

        R = R.detach().numpy()
        W = R @ G
        B = R @ H

        return W, B, G, H

    def fit(self, X, y, sample_domain=None, **kwargs):
        """Fit adaptation parameters.

        Parameters
        ----------
        X : array-like, shape (n_samples, n_features)
            The source data.
        y : array-like, shape (n_samples,)
            The source labels.
        sample_domain : array-like, shape (n_samples,)
            The domain labels (same as sample_domain).

        Returns
        -------
        self : object
            Returns self.
        """
        X, y, sample_domain = check_X_y_domain(X, y, sample_domain)
        X_source, X_target, y_source, _ = source_target_split(
            X,
            y,
            sample_domain=sample_domain
        )
        self.X_source_ = X_source

        self.W_, self.B_, self.G_, self.H_ = self._mapping_optimization(
            X_source, X_target, y_source)

        return self

    def adapt(self, X, y=None, sample_domain=None, **kwargs):
        """Predict adaptation (weights, sample or labels).

        Parameters
        ----------
        X : array-like, shape (n_samples, n_features)
            The source data.
        y : array-like, shape (n_samples,)
            The source labels.
        sample_domain : array-like, shape (n_samples,)
            The domain labels (same as sample_domain).

        Returns
        -------
        X_t : array-like, shape (n_samples, n_components)
            The data (same as X).
        y_t : array-like, shape (n_samples,)
            The labels (same as y).
        weights : array-like, shape (n_samples,)
            The weights of the samples.
        """
        X, sample_domain = check_X_domain(
            X,
            sample_domain
        )

        source_idx = extract_source_indices(sample_domain)
        X_source, X_target = X[source_idx], X[~source_idx]

        if source_idx.sum() > 0:
            if np.array_equal(self.X_source_, X[source_idx]):
                W, B = self.W_, self.B_
            else:
                if self.discrete_:
                    # recompute the mapping
                    X, y, sample_domain = check_X_y_domain(X, y, sample_domain)
                    source_idx = extract_source_indices(sample_domain)
                    y_source = y[source_idx]
                    classes = self.classes_
                    R = np.zeros((source_idx.sum(), len(classes)))
                    for i, c in enumerate(classes):
                        R[:, i] = (y_source == c).astype(int)
                    W, B = R @ self.G_, R @ self.H_
                else:
                    # assign the nearest neighbor's mapping to the source samples
                    C = pairwise_distances(X[source_idx], self.X_source_)
                    idx = np.argmin(C, axis=1)
                    W, B = self.W_[idx], self.B_[idx]
            X_source_adapt = W * X_source + B
            X_adapt, _ = source_target_merge(
                X_source_adapt, X_target, sample_domain=sample_domain
            )
        else:
            X_adapt = X

        return X_adapt


def MMDLSConSMapping(
    base_estimator=None,
    gamma=1.0,
    reg_k=1e-10,
    reg_m=1e-10,
    tol=1e-5,
    max_iter=100
):
    """MMDLSConSMapping pipeline with adapter and estimator.

    see [4]_ for details.

    Parameters
    ----------
    base_estimator : object, optional (default=None)
        The base estimator to fit on the target dataset.
    gamma : float
        Parameter for the Gaussian kernel.
    reg_k : float, default=1e-10
        Regularization parameter for the labels kernel matrix.
    reg_m : float, default=1e-10
        Regularization parameter for the mapping parameters.
    tol : float, default=1e-5
        Tolerance for the stopping criterion in the optimization.
    max_iter : int, default=100
        Number of maximum iteration before stopping the optimization.

    Returns
    -------
    pipeline : Pipeline
        Pipeline containing CORAL adapter and base estimator.

    References
    ----------
    .. [4] Kun Zhang et. al. Domain Adaptation under Target and Conditional Shift
           In ICML, 2013.
    """
    if base_estimator is None:
        base_estimator = SVC(kernel="rbf")

    return make_da_pipeline(
        MMDLSConSMappingAdapter(
            gamma=gamma,
            reg_k=reg_k,
            reg_m=reg_m,
            tol=tol,
            max_iter=max_iter
        ),
        base_estimator
    )<|MERGE_RESOLUTION|>--- conflicted
+++ resolved
@@ -9,38 +9,21 @@
 
 import numpy as np
 from ot import da
-<<<<<<< HEAD
-=======
 from sklearn.metrics.pairwise import pairwise_distances
->>>>>>> 0deed681
 from sklearn.svm import SVC
 
 from ._pipeline import make_da_pipeline
-from ._utils import _estimate_covariance
+from ._utils import Y_Type, _estimate_covariance, _find_y_type
 from .base import BaseAdapter, clone
 from .utils import (
     check_X_domain,
     check_X_y_domain,
-<<<<<<< HEAD
+    extract_source_indices,
     source_target_merge,
     source_target_split,
+    torch_minimize,
 )
 
-=======
-    extract_source_indices,
-    source_target_split,
-    source_target_merge,
-    torch_minimize
-)
-from ._utils import (
-    _estimate_covariance,
-    _find_y_type,
-    Y_Type
-)
-
-from ._pipeline import make_da_pipeline
-
->>>>>>> 0deed681
 
 class BaseOTMappingAdapter(BaseAdapter):
     """Base class for all DA estimators implemented using OT mapping.
@@ -697,7 +680,7 @@
 
 
 class MMDLSConSMappingAdapter(BaseAdapter):
-    """Location-Scale mapping minimizing the MMD with a Gaussian kernel.
+    r"""Location-Scale mapping minimizing the MMD with a Gaussian kernel.
 
     MMDLSConSMapping finds a linear transformation that minimizes the Maximum Mean
     Discrepancy (MMD) between the source and target domains, such that
@@ -764,7 +747,8 @@
         X_source = torch.tensor(X_source, dtype=torch.float64)
         X_target = torch.tensor(X_target, dtype=torch.float64)
         y_source = torch.tensor(
-            y_source, dtype=torch.int64 if discrete else torch.float64)
+            y_source, dtype=torch.int64 if discrete else torch.float64
+        )
 
         # get shapes
         m, n = X_source.shape[0], X_target.shape[0]
@@ -797,10 +781,10 @@
 
             K = torch.exp(-self.gamma * torch.cdist(X_new, X_new, p=2))
             K_cross = torch.exp(-self.gamma * torch.cdist(X_target, X_new, p=2))
-            J_cons = (1 / (m ** 2)) * torch.sum(omega @ K @ omega.T)
+            J_cons = (1 / (m**2)) * torch.sum(omega @ K @ omega.T)
             J_cons -= (2 / (m * n)) * torch.sum(K_cross @ omega.T)
 
-            J_reg = (1 / m) * (torch.sum((W - 1) ** 2) + torch.sum(B ** 2))
+            J_reg = (1 / m) * (torch.sum((W - 1) ** 2) + torch.sum(B**2))
 
             return J_cons + self.reg_m * J_reg
 
@@ -835,14 +819,13 @@
         """
         X, y, sample_domain = check_X_y_domain(X, y, sample_domain)
         X_source, X_target, y_source, _ = source_target_split(
-            X,
-            y,
-            sample_domain=sample_domain
+            X, y, sample_domain=sample_domain
         )
         self.X_source_ = X_source
 
         self.W_, self.B_, self.G_, self.H_ = self._mapping_optimization(
-            X_source, X_target, y_source)
+            X_source, X_target, y_source
+        )
 
         return self
 
@@ -867,10 +850,7 @@
         weights : array-like, shape (n_samples,)
             The weights of the samples.
         """
-        X, sample_domain = check_X_domain(
-            X,
-            sample_domain
-        )
+        X, sample_domain = check_X_domain(X, sample_domain)
 
         source_idx = extract_source_indices(sample_domain)
         X_source, X_target = X[source_idx], X[~source_idx]
@@ -905,12 +885,7 @@
 
 
 def MMDLSConSMapping(
-    base_estimator=None,
-    gamma=1.0,
-    reg_k=1e-10,
-    reg_m=1e-10,
-    tol=1e-5,
-    max_iter=100
+    base_estimator=None, gamma=1.0, reg_k=1e-10, reg_m=1e-10, tol=1e-5, max_iter=100
 ):
     """MMDLSConSMapping pipeline with adapter and estimator.
 
@@ -946,11 +921,7 @@
 
     return make_da_pipeline(
         MMDLSConSMappingAdapter(
-            gamma=gamma,
-            reg_k=reg_k,
-            reg_m=reg_m,
-            tol=tol,
-            max_iter=max_iter
+            gamma=gamma, reg_k=reg_k, reg_m=reg_m, tol=tol, max_iter=max_iter
         ),
-        base_estimator
+        base_estimator,
     )