# -*- coding: utf-8 -*-
"""
Domain Adaptation estimators

"""

# Author: Remi Flamary <remi.flamary@polytechnique.edu>
#         Alexandre Gramfort <firstname.lastname@inria.fr>
#
# License: MIT License

from . import reweight

from .reweight import (
    ReweightDensity, GaussianReweightDensity, ClassifierReweightDensity
)
from .subspace import SubspaceAlignment, TransferComponentAnalysis

from .mapping import (
    EMDTransport, SinkhornTransport, SinkhornLpl1Transport, SinkhornL1l2Transport
)

from .mapping import (
    EMDTransport, SinkhornTransport, SinkhornLpl1Transport, SinkhornL1l2Transport
)

__all__ = [
    "reweight",
    "ReweightDensity",
    "GaussianReweightDensity",
    "ClassifierReweightDensity",
    "SubspaceAlignment",
<<<<<<< HEAD
    "TransferComponentAnalysis",
=======
    "TCA",
>>>>>>> 1125d2ce
    "EMDTransport",
    "SinkhornTransport",
    "SinkhornLpl1Transport",
    "SinkhornL1l2Transport"
]<|MERGE_RESOLUTION|>--- conflicted
+++ resolved
@@ -30,11 +30,7 @@
     "GaussianReweightDensity",
     "ClassifierReweightDensity",
     "SubspaceAlignment",
-<<<<<<< HEAD
     "TransferComponentAnalysis",
-=======
-    "TCA",
->>>>>>> 1125d2ce
     "EMDTransport",
     "SinkhornTransport",
     "SinkhornLpl1Transport",
