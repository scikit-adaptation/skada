# Author: Theo Gnassounou <theo.gnassounou@inria.fr>
#         Remi Flamary <remi.flamary@polytechnique.edu>
#         Oleksii Kachaiev <kachayev@gmail.com>
#         Yanis Lalou <yanis.lalou@polytechnique.edu>
#
# License: BSD 3-Clause

"""
Utilities to produce datasets for testing and benchmarking.
"""

from ._base import (
    DomainAwareDataset,
    get_data_home,
    select_domain,
)
from ._office import (
    Office31CategoriesPreset,
    Office31Domain,
    fetch_office31_decaf,
    fetch_office31_decaf_all,
    fetch_office31_surf,
    fetch_office31_surf_all,
)
<<<<<<< HEAD
from ._amazon_review import (
    AmazonReviewDomain,
    fetch_amazon_review,
    fetch_amazon_review_all,
=======
from ._office_home import (
    OfficeHomeDomain,
    fetch_office_home,
    fetch_office_home_all,
>>>>>>> 691a4900
)
from ._samples_generator import (
    make_shifted_blobs,
    make_shifted_datasets,
    make_dataset_from_moons_distribution,
    make_variable_frequency_dataset,
)
from ._mnist_usps import load_mnist_usps

__all__ = [
    'DomainAwareDataset',
    'Office31CategoriesPreset',
    'Office31Domain',
    'get_data_home',
    'fetch_office31_decaf',
    'fetch_office31_decaf_all',
    'fetch_office31_surf',
    'fetch_office31_surf_all',
    'make_shifted_blobs',
    'make_shifted_datasets',
    'make_dataset_from_moons_distribution',
    'make_variable_frequency_dataset',
    'select_domain',
    'load_mnist_usps',
<<<<<<< HEAD
    'fetch_amazon_review',
    'fetch_amazon_review_all',
=======
    'fetch_office_home',
    'fetch_office_home_all',
>>>>>>> 691a4900
]<|MERGE_RESOLUTION|>--- conflicted
+++ resolved
@@ -22,17 +22,14 @@
     fetch_office31_surf,
     fetch_office31_surf_all,
 )
-<<<<<<< HEAD
 from ._amazon_review import (
     AmazonReviewDomain,
     fetch_amazon_review,
     fetch_amazon_review_all,
-=======
 from ._office_home import (
     OfficeHomeDomain,
     fetch_office_home,
     fetch_office_home_all,
->>>>>>> 691a4900
 )
 from ._samples_generator import (
     make_shifted_blobs,
@@ -57,11 +54,8 @@
     'make_variable_frequency_dataset',
     'select_domain',
     'load_mnist_usps',
-<<<<<<< HEAD
     'fetch_amazon_review',
     'fetch_amazon_review_all',
-=======
     'fetch_office_home',
     'fetch_office_home_all',
->>>>>>> 691a4900
 ]