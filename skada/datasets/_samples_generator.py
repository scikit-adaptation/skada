# Author: Theo Gnassounou <theo.gnassounou@inria.fr>
#         Remi Flamary <remi.flamary@polytechnique.edu>
#         Oleksii Kachaiev <kachayev@gmail.com>
#         Bueno Ruben <ruben.bueno@polytechnique.edu>
#
# License: BSD 3-Clause

import numbers

import numpy as np
from scipy import signal
from scipy.fftpack import rfft, irfft
from scipy.stats import multivariate_normal
from sklearn.datasets import make_blobs

from ._base import DomainAwareDataset


def _generate_unif_circle(n_samples, rng):
    angle = rng.rand(n_samples, 1) * 2 * np.pi
    r = np.sqrt(rng.rand(n_samples, 1))
    x = np.concatenate((r * np.cos(angle), r * np.sin(angle)), 1)
    return x


def _generate_data_2d_classif(
<<<<<<< HEAD
        n_samples, rng, mu_regression=None,
        sigma_regression=None,
        regression_scaling_constant=27, label='binary'):
=======
    n_samples,
    rng,
    mu_regression=None,
    sigma_regression=None,
    regression_scaling_constant=27,
    label='binary'
):
>>>>>>> a725add2
    """Generate 2d classification data.

    Parameters
    ----------
    n_samples : int
        It is the total number of points among one clusters.
        At the end the number of point are 8*n_samples
    rng : random generator
        Generator for dataset creation
    mu_regression : np.array, default=np.array([0, 0])
        Will only be used if label=='regression'
        When it's value is None, it will be changed to be teh default one
    sigma_regression : np.array, default=np.array([[1, 0], [0, 1]])
        Will only be used if label=='regression'
        When it's value is None, it will be changed to be teh default one
    regression_scaling_constant: float, default=27
        Constant by which we multiply the y-value when label=='regression'
    label : tuple, default='binary'
        If 'binary, return binary class.
        If 'multiclass', return multiclass.
        If 'regression', return regression's y-values
    """
    if mu_regression is None:
        mu_regression = np.array([0, 0])
    if sigma_regression is None:
        sigma_regression = np.array([[1, 0], [0, 1]])

    n2 = n_samples
    n1 = n2 * 4
    # make data of class 1
    Sigma1 = np.array([[2, -0.5], [-0.5, 2]])
    mu1 = np.array([2, 2])
    x1 = _generate_unif_circle(n1, rng).dot(Sigma1) + mu1[None, :]

    # make data of the first cluster of class 2
    Sigma2 = np.array([[0.15, 0], [0, 0.3]])
    mu2 = np.array([-1.5, 3])

    x21 = rng.randn(n2, 2).dot(Sigma2) + mu2[None, :]

    # make data of the second cluster of class 2
    Sigma2 = np.array([[0.2, -0.1], [-0.1, 0.2]])
    mu2 = np.array([-0.5, 1])

    x22 = rng.randn(n2, 2).dot(Sigma2) + mu2[None, :]

    # make data of the third cluster of class 2
    Sigma2 = np.array([[0.17, -0.05], [-0.05, 0.17]])
    mu2 = np.array([1, -0.4])

    x23 = rng.randn(n2, 2).dot(Sigma2) + mu2[None, :]

    # make data of the fourth cluster of class 2
    Sigma2 = np.array([[0.3, -0.0], [-0.0, 0.15]])
    mu2 = np.array([3, -1])

    x24 = rng.randn(n2, 2).dot(Sigma2) + mu2[None, :]

    # concatenate data
    x = np.concatenate((x1, x21, x22, x23, x24), 0)

    # make labels
    if label == 'binary':
        y = np.concatenate((np.zeros(n1), np.ones(4 * n2)), 0)
        y = y.astype(int)
    elif label == 'multiclass':
        y = np.zeros(n1)
        for i in range(4):
            y = np.concatenate((y, (i + 1) * np.ones(n2)), 0)
            y = y.astype(int)
    elif label == 'regression':
        # create label y with gaussian distribution
        normal_rv = multivariate_normal(mu_regression, sigma_regression)
        y = normal_rv.pdf(x) * regression_scaling_constant
    else:
        raise ValueError(f"Invalid label value: {label}. The label should either be "
                         "'binary', 'multiclass' or 'regression'")
    return x, y


def _generate_data_2d_classif_subspace(
<<<<<<< HEAD
        n_samples, rng, mu_regression=None,
        sigma_regression=None,
        regression_scaling_constant=27, label='binary'):
=======
    n_samples,
    rng,
    mu_regression=None,
    sigma_regression=None,
    regression_scaling_constant=27,
    label='binary'
):
>>>>>>> a725add2
    """Generate 2d classification data.

    Parameters
    ----------
    n_samples : int
        It is the total number of points among one clusters.
        At the end the number of point are 8*n_samples
    rng : random generator
        Generator for dataset creation
    mu_regression : float, default=0.
        Will only be used if label=='regression'
    sigma_regression : float, default=1.
        Will only be used if label=='regression'
        When it's value is None, it will be changed to be teh default one
    regression_scaling_constant: float, default=27
        Constant by which we multiply the y-value when label=='regression'
        When it's value is None, it will be changed to be teh default one
<<<<<<< HEAD
    label : tuple, default='binary'
        If 'binary, return binary class
        If 'multiclass', return multiclass
        if 'regression', return regression's y-values
=======
    label : str, default='binary'
        If 'binary, return binary class.
        If 'multiclass', return multiclass.
        If 'regression', return regression's y-values
>>>>>>> a725add2
    """
    if mu_regression is None:
        mu_regression = 0
    if sigma_regression is None:
        sigma_regression = 1

    n2 = n_samples
    n1 = n2 * 2
    # make data of class 1
    Sigma1 = np.array([[0.5, 0], [0, 0.5]])
    mu1 = np.array([-1, 1])
    x1 = rng.randn(n1, 2).dot(Sigma1) + mu1[None, :]

    # make data of the first cluster of class 2
    Sigma2 = np.array([[0.1, 0], [0, 0.1]])
    mu2 = np.array([1.5, 0.5])

    x21 = rng.randn(n2, 2).dot(Sigma2) + mu2[None, :]

    # make data of the second cluster of class 2
    Sigma2 = np.array([[0.2, 0], [0, 0.2]])
    mu2 = np.array([-0.5, -1.5])

    x22 = rng.randn(n2, 2).dot(Sigma2) + mu2[None, :]

    # concatenate data
    x = np.concatenate((x1, x21, x22), 0)

    # make labels
    if label == 'binary':
        y = np.concatenate((np.zeros(n1), np.ones(2 * n2)), 0)
        y = y.astype(int)
    elif label == 'multiclass':
        k = 4
        y = np.zeros(n1+n1 % k)
        for i in range(k):
            y = np.concatenate((y, (i + 1) * np.ones(n1//k)), 0)
            y = y.astype(int)
    elif label == 'regression':
        # create label y with gaussian distribution
        normal_rv = multivariate_normal(mu_regression, sigma_regression)
        # We project on the line: y=x
        X_projected = (x[:, 0] + x[:, 1]) / 2
        y = normal_rv.pdf(X_projected) * regression_scaling_constant
    else:
        raise ValueError(f"Invalid label value: {label}. The label should either be "
                         "'binary', 'multiclass' or 'regression'")
    return x, y


def _generate_data_from_moons(n_samples, index, rng):
    """Generate two gaussian clusters with centers draw from two moons.

    Parameters
    ----------
    n_samples : int
        It is the total number of points among one cluster.
    index : float,
        Give the position fo the centers in the moons
    rng : random generator
        Generator for dataset creation
    """
    n_samples_circ = 100
    outer_circ_x = np.cos(np.linspace(0, np.pi, n_samples_circ))
    outer_circ_y = np.sin(np.linspace(0, np.pi, n_samples_circ))
    inner_circ_x = 1 - np.cos(np.linspace(0, np.pi, n_samples_circ))
    inner_circ_y = 1 - np.sin(np.linspace(0, np.pi, n_samples_circ)) - 0.5

    index = int(index * n_samples_circ)
    cov = [[0.01, 0], [0, 0.01]]
    center1 = np.array([outer_circ_x[index], outer_circ_y[index]])
    center2 = np.array([inner_circ_x[index], inner_circ_y[index]])

    X = np.concatenate(
        [rng.multivariate_normal(center1, cov, size=n_samples),
         rng.multivariate_normal(center2, cov, size=n_samples)]
    )
    y = np.concatenate(
        [np.zeros(n_samples),
         np.ones(n_samples)]
    )

    return X, y


def _generate_signal_with_peak_frequency(
    n_samples,
    n_channels,
    input_size,
    frequencies,
    band_size,
    sigma_freq,
    fs,
    rng
):
    X = []
    y = []
    n_classes, n_frequencies = frequencies.shape
    for n_class in range(n_classes):
        X_new = np.zeros((n_samples, n_channels, input_size))
        for n_frequency in range(n_frequencies):
            channel_weights = rng.uniform(0.5, 1, size=(n_channels))
            X_random = rng.normal(0, 1, size=(n_samples, n_channels, input_size))
            for i in range(n_samples):
                frequency = rng.normal(
                    frequencies[n_class, n_frequency], sigma_freq*band_size
                ) + 1e-5
                if frequency < 0:
                    frequency = -frequency
                sos = signal.butter(
                    10,
                    [frequency,
                     frequency + band_size],
                    'bandpass',
                    fs=fs,
                    output='sos'
                )

                X_filtered = signal.sosfilt(sos, X_random[i])

                for j in range(n_channels):
                    X_fft = rfft(X_filtered[:, j])
                    X_filtered[:, j] = irfft(X_fft * channel_weights[j])
                X_new[i] += X_filtered
        X.append(X_new)
        y.append([n_class for _ in range(n_samples)])
    X = np.concatenate(X)
    y = np.concatenate(y)
    return X, y


def make_shifted_blobs(
    n_samples=100,
    n_features=2,
    shift=0.10,
    noise=None,
    centers=None,
    cluster_std=1.0,
    random_state=None,
    return_X_y=True,
    return_dataset=False,
):
    """Generate source and shift target isotropic Gaussian blobs .

    Parameters
    ----------
    n_samples : int, default=100
        It is the total number of points equally divided among clusters.
    n_features : int, default=2
        The number of features for each sample.
    shift : float or array like, default=0.10
        If float, it is the value of the translation for every target feature.
        If array_like, each element of the sequence indicates the value of
        the translation for each target features.
    noise : float or array_like, default=None
        If float, standard deviation of Gaussian noise added to the data.
        If array-like, each element of the sequence indicate standard
        deviation of Gaussian noise added to the source and target data.
    centers : int or ndarray of shape (n_centers, n_features), default=None
        The number of centers to generate, or the fixed center locations.
        If n_samples is an int and centers is None, 3 centers are generated.
        If n_samples is array-like, centers must be
        either None or an array of length equal to the length of n_samples.
    cluster_std : float or array-like of float, default=1.0
        The standard deviation of the clusters.
    shuffle : bool, default=True
        Shuffle the samples.
    random_state : int, RandomState instance or None, default=None
        Determines random number generation for dataset creation. Pass an int
        for reproducible output across multiple function calls.
    return_X_y : boolean, optional (default=True)
        Returns source and target dataset as a pair of (X, y) tuples (for
        the source and the target respectively). Otherwise returns tuple of
        (X, y, sample_domain) where `sample_domain` is a categorical label
        for the domain where sample is taken.
    return_dataset : boolean, optional (default=False)
        When set to `True`, the function returns
        :class:`~skada.datasets.DomainAwareDataset` object.

    Returns
    -------
    (X, y, sample_domain) : tuple if `return_X_y=True`
        Tuple of (data, target, sample_domain), see the description below.

    data : :class:`~sklearn.utils.Bunch`
        Dictionary-like object, with the following attributes.

        X: ndarray
            Samples from all sources and all targets given.
        y : ndarray
            Labels from all sources and all targets.
        sample_domain : ndarray
            The integer label for domain the sample was taken from.
            By convention, source domains have non-negative labels,
            and target domain label is always < 0.
        domain_names : dict
            The names of domains and associated domain labels.

    dataset : :class:`~skada.datasets.DomainAwareDataset`
        Dataset object.
    """
    rng = np.random.RandomState(random_state)

    X_source, y_source = make_blobs(
        n_samples=n_samples,
        centers=centers,
        n_features=n_features,
        random_state=random_state,
        cluster_std=cluster_std,
    )

    X_target = X_source + shift
    y_target = y_source

    if isinstance(noise, numbers.Real):
        X_source += rng.normal(scale=noise, size=X_source.shape)
        X_target += rng.normal(scale=noise, size=X_target.shape)
    elif noise is not None:
        X_source += rng.normal(scale=noise[0], size=X_source.shape)
        X_target += rng.normal(scale=noise[1], size=X_target.shape)

    dataset = DomainAwareDataset(domains=[
        (X_source, y_source, 's'),
        (X_target, y_target, 't'),
    ])
    if return_dataset:
        return dataset
    else:
        return dataset.pack(as_sources=['s'], as_targets=['t'], return_X_y=return_X_y)


def make_shifted_datasets(
    n_samples_source=100,
    n_samples_target=100,
    shift="covariate_shift",
    noise=None,
    label='binary',
    ratio=0.9,
    mean=1,
    sigma=0.7,
    gamma=2,
    mu_regression=None,
    sigma_regression=None,
    regression_scaling_constant=27,
    center=((0, 2)),
    random_state=None,
    return_X_y=True,
    return_dataset=False,
):
    """Generate source and shift target.

    Parameters
    ----------
    n_samples_source : int, default=100
        It is the total number of points among one
        source clusters. At the end 8*n_samples points.
    n_samples_target : int, default=100
        It is the total number of points among one
        target clusters. At the end 8*n_samples points.
    shift : tuple, default='covariate_shift'
        Choose the nature of the shift.
        If 'covariate_shift', use covariate shift.
        If 'target_shift', use target shift.
        If 'concept_drift', use concept drift.
        If 'subspace', a subspace where the classes are separable
        independently of the domains exists.
        See detailed description of each shift in [1]_.
    noise : float or array_like, default=None
        If float, standard deviation of Gaussian noise added to the data.
        If array-like, each element of the sequence indicate standard
        deviation of Gaussian noise added to the source and target data.
    label : str, default='binary'
        If 'binary, generates binary class labels.
        If 'multiclass', generates multiclass labels.
        If 'regression', generates regression's y-values.
    ratio : float, default=0.9
        Ratio of the number of data in class 1 selected
        in the target shift and the sample_selection bias
    mean : float, default=1
        value of the translation in the concept drift.
    sigma : float, default=0.7
        multiplicative value of the concept drift.
    mu_regression : np.array|float, default=None
        Will only be used if label=='regression'
        should be 2x1 matrix when shift != 'subspace'
        should be a scalar when shift == 'subspace'
    sigma_regression : np.array|float, default=None
        Will only be used if label=='regression'
        should be a 2x2 matrix when shift != 'subspace'
        should be a scalar when shift == 'subspace'
    regression_scaling_constant: float, default=27
        Constant by which we multiply the y-value when label=='regression'
    gamma :  float, default=2
        Parameter of the RBF kernel.
    center : array-like of shape (1, 2), default=((0, 2))
        Center of the distribution.
    random_state : int, RandomState instance or None, default=None
        Determines random number generation for dataset creation. Pass an int
        for reproducible output across multiple function calls.
    return_X_y : boolean, optional (default=True)
        Returns source and target dataset as a pair of (X, y) tuples (for
        the source and the target respectively). Otherwise returns tuple of
        (X, y, sample_domain) where `sample_domain` is a categorical label
        for the domain where sample is taken.
    return_dataset : boolean, optional (default=False)
        When set to `True`, the function returns
        :class:`~skada.datasets.DomainAwareDataset` object.

    Returns
    -------
    (X, y, sample_domain) : tuple if `return_X_y=True`
        Tuple of (data, target, sample_domain), see the description below.

    data : :class:`~sklearn.utils.Bunch`
        Dictionary-like object, with the following attributes.

        X: ndarray
            Samples from all sources and all targets given.
        y : ndarray
            Labels from all sources and all targets.
        sample_domain : ndarray
            The integer label for domain the sample was taken from.
            By convention, source domains have non-negative labels,
            and target domain label is always < 0.
        domain_names : dict
            The names of domains and associated domain labels.

    dataset : :class:`~skada.datasets.DomainAwareDataset`
        Dataset object.

    References
    ----------
    .. [1]  Moreno-Torres, J. G., Raeder, T., Alaiz-Rodriguez,
            R., Chawla, N. V., and Herrera, F. (2012).
            A unifying view on dataset shift in classification.
            Pattern recognition, 45(1):521-530.
    """

    rng = np.random.RandomState(random_state)
    X_source, y_source = _generate_data_2d_classif(
        n_samples_source, rng, mu_regression,
        sigma_regression, regression_scaling_constant, label)

    if shift == "covariate_shift":
        n_samples_target_temp = n_samples_target * 100
        X_target, y_target = _generate_data_2d_classif(
            n_samples_target_temp, rng, mu_regression,
            sigma_regression, regression_scaling_constant, label)

        w = np.exp(-gamma * np.sum((X_target - np.array(center)) ** 2, 1))
        w /= w.sum()

        isel = rng.choice(len(w), size=(8 * n_samples_target,), replace=False, p=w)

        X_target = X_target[isel]
        y_target = y_target[isel]

    elif shift == "target_shift":
        n_samples_target_temp = n_samples_target * 3
        X_target, y_target = _generate_data_2d_classif(
            n_samples_target_temp, rng, mu_regression,
            sigma_regression, regression_scaling_constant, label)

        n_samples1 = int(8 * n_samples_target * ratio)
        n_samples2 = 8 * n_samples_target - n_samples1
        isel1 = rng.choice(
            8 * n_samples_target_temp // 2,
            size=(n_samples1,),
            replace=False
        )
        isel2 = (
            rng.choice(
                8 * n_samples_target_temp // 2,
                size=(n_samples2,),
                replace=False
            )
        ) + 8 * n_samples_target_temp // 2
        isel = np.concatenate((isel1, isel2))

        X_target = X_target[isel]
        y_target = y_target[isel]

    elif shift == "concept_drift":
        X_target, y_target = _generate_data_2d_classif(
            n_samples_target, rng, mu_regression,
            sigma_regression, regression_scaling_constant, label)
        X_target = X_target * sigma + mean

    elif shift == "subspace":
        X_source, y_source = _generate_data_2d_classif_subspace(
            n_samples_source, rng, mu_regression,
            sigma_regression, regression_scaling_constant, label)
        X_target, y_target = _generate_data_2d_classif_subspace(
            n_samples_target, rng, mu_regression,
            sigma_regression, regression_scaling_constant, label)
        X_target *= -1

    else:
        raise ValueError(f"Invalid shift value: {shift}. The shift should either be "
                         "'covariate_shift', 'target_shift', 'concept_drift' "
                         "or 'subspace'")

    if isinstance(noise, numbers.Real):
        X_source += rng.normal(scale=noise, size=X_source.shape)
        X_target += rng.normal(scale=noise, size=X_target.shape)
    elif noise is not None:
        X_source += rng.normal(scale=noise[0], size=X_source.shape)
        X_target += rng.normal(scale=noise[1], size=X_target.shape)

    dataset = DomainAwareDataset(domains=[
        (X_source, y_source, 's'),
        (X_target, y_target, 't'),
    ])
    if return_dataset:
        return dataset
    else:
        return dataset.pack(as_sources=['s'], as_targets=['t'], return_X_y=return_X_y)


def make_dataset_from_moons_distribution(
    n_samples_source=10,
    n_samples_target=10,
    noise=None,
    pos_source=0.1,
    pos_target=0.2,
    random_state=None,
    return_X_y=True,
    return_dataset=False,
):
    """Make dataset from moons.

    Parameters
    ----------
    n_samples_source : int, default=100
        It is the total number of points among one
        source cluster.
    n_samples_target : int, default=100
        It is the total number of points among one
        target cluster.
    noise : float or array_like, default=None
        If float, standard deviation of Gaussian noise added to the data.
        If array-like, each element of the sequence indicate standard
        deviation of Gaussian noise added to the source and target data.
    pos_source : float or array-like, default=0.1
        If float, indicate the center of the source cluster.
        If array-like, each element of the sequence indicates the position
        of the center of each source cluster.
    pos_target : float or array-like, default=0.2
        If float, indicate the center of the source cluster.
        If array-like, each element of the sequence indicates the position
        of the center of each target cluster.
    random_state : int, RandomState instance or None, default=None
        Determines random number generation for dataset creation. Pass an int
        for reproducible output across multiple function calls.
    return_X_y : boolean, optional (default=True)
        Returns source and target dataset as a pair of (X, y) tuples (for
        the source and the target respectively). Otherwise returns tuple of
        (X, y, sample_domain) where `sample_domain` is a categorical label
        for the domain where sample is taken.
    return_dataset : boolean, optional (default=False)
        When set to `True`, the function returns
        :class:`~skada.datasets.DomainAwareDataset` object.

    Returns
    -------
    (X, y, sample_domain) : tuple if `return_X_y=True`
        Tuple of (data, target, sample_domain), see the description below.

    data : :class:`~sklearn.utils.Bunch`
        Dictionary-like object, with the following attributes.

        X: ndarray
            Samples from all sources and all targets given.
        y : ndarray
            Labels from all sources and all targets.
        sample_domain : ndarray
            The integer label for domain the sample was taken from.
            By convention, source domains have non-negative labels,
            and target domain label is always < 0.
        domain_names : dict
            The names of domains and associated domain labels.

    dataset : :class:`~skada.datasets.DomainAwareDataset`
        Dataset object.
    """
    rng = np.random.RandomState(random_state)

    dataset = DomainAwareDataset(domains=[])
    sources = []
    targets = []

    if isinstance(pos_source, numbers.Real):
        X_source, y_source = _generate_data_from_moons(
            n_samples_source, pos_source, rng
        )
        if isinstance(noise, numbers.Real):
            X_source += rng.normal(scale=noise, size=X_source.shape)
        elif noise is not None:
            X_source += rng.normal(scale=noise[0], size=X_source.shape)
        dataset.add_domain(X_source, y_source, 's')
        sources.append('s')
    else:
        for i, pos in enumerate(pos_source):
            X, y = _generate_data_from_moons(n_samples_source, pos, rng)
            if isinstance(noise, numbers.Real):
                X += rng.normal(scale=noise, size=X.shape)
            elif noise is not None:
                X += rng.normal(scale=noise[0], size=X.shape)
            dataset.add_domain(X, y, 's{}'.format(i))
            sources.append('s{}'.format(i))

    if isinstance(pos_target, numbers.Real):
        X_target, y_target = _generate_data_from_moons(
            n_samples_target, pos_target, rng
        )
        if isinstance(noise, numbers.Real):
            X_target += rng.normal(scale=noise, size=X_target.shape)
        elif noise is not None:
            X_target += rng.normal(scale=noise[1], size=X_target.shape)
        dataset.add_domain(X_target, y_target, 't')
        targets.append('t')
    else:
        for i, pos in enumerate(pos_target):
            X, y = _generate_data_from_moons(n_samples_target, pos, rng)
            if isinstance(noise, numbers.Real):
                X += rng.normal(scale=noise, size=X.shape)
            elif noise is not None:
                X += rng.normal(scale=noise[1], size=X.shape)
            dataset.add_domain(X, y, 't{}'.format(i))
            targets.append('t{}'.format(i))

    if return_dataset:
        return dataset
    else:
        return dataset.pack(
            as_sources=sources, as_targets=targets, return_X_y=return_X_y
        )


def make_variable_frequency_dataset(
    n_samples_source=10,
    n_samples_target=10,
    n_channels=1,
    n_frequencies=1,
    n_classes=3,
    delta_f=1,
    band_size=1,
    sigma_freq=0.25,
    sigma_ch=1,
    noise=None,
    random_state=None,
    return_X_y=True,
    return_dataset=False,
    _negative_frequecies=False,
):
    """Make dataset with different peak frequency.

    Parameters
    ----------
    n_samples_source : int, default=100
        It is the total number of points among one
        source cluster.
    n_samples_target : int, default=100
        It is the total number of points among one
        target cluster.
    n_channels : int, default=1
        Number of channels in the signal.
    n_frequency_source : int, default=1
        Number of channels which generate frequency peak and propagate
        to other channels.
    n_classes : int, default=3
        Number of classes in the signals. One class correspond to a
        specific frequency band.
    delta_f : float, default=1
        Band frequency shift of the target data.
    band_size :  float, default=1
        Size of the frequency band.
    sigma_ch : float, default=1
        Std for the gaussian on the channels.
    noise : float or array_like, default=None
        If float, standard deviation of Gaussian noise added to the data.
        If array-like, each element of the sequence indicate standard
        deviation of Gaussian noise added to the source and target data.
    random_state : int, RandomState instance or None, default=None
        Determines random number generation for dataset creation. Pass an int
        for reproducible output across multiple function calls.
    return_X_y : boolean, optional (default=True)
        Returns source and target dataset as a pair of (X, y) tuples (for
        the source and the target respectively). Otherwise returns tuple of
        (X, y, sample_domain) where `sample_domain` is a categorical label
        for the domain where sample is taken.
    return_dataset : boolean, optional (default=False)
        When set to `True`, the function returns
        :class:`~skada.datasets.DomainAwareDataset` object.
    _negative_frequecies : boolean, optional (default=False)
        This parametter only exists for test purposes,
        it sets the frequencies to be negative instead of positive

    Returns
    -------
    (X, y, sample_domain) : tuple if `return_X_y=True`
        Tuple of (data, target, sample_domain), see the description below.

    data : :class:`~sklearn.utils.Bunch`
        Dictionary-like object, with the following attributes.

        X: ndarray
            Samples from all sources and all targets given.
        y : ndarray
            Labels from all sources and all targets.
        sample_domain : ndarray
            The integer label for domain the sample was taken from.
            By convention, source domains have non-negative labels,
            and target domain label is always < 0.
        domain_names : dict
            The names of domains and associated domain labels.

    dataset : :class:`~skada.datasets.DomainAwareDataset`
        Dataset object.
    """

    rng = np.random.RandomState(random_state)
    input_size = 3000
    fs = 100
    highest_frequency = 15
    frequencies = (-1 if _negative_frequecies else 1) * rng.choice(
        highest_frequency, size=(n_classes, n_frequencies), replace=False
    )

    X_source, y_source = _generate_signal_with_peak_frequency(
        n_samples_source,
        n_channels,
        input_size,
        frequencies,
        band_size,
        sigma_freq,
        fs,
        rng
    )

    X_target, y_target = _generate_signal_with_peak_frequency(
        n_samples_target,
        n_channels,
        input_size,
        frequencies + delta_f,
        band_size,
        sigma_freq,
        fs,
        rng
    )

    if isinstance(noise, numbers.Real):
        X_source += rng.normal(scale=noise, size=X_source.shape)
        X_target += rng.normal(scale=noise, size=X_target.shape)
    elif noise is not None:
        X_source += rng.normal(scale=noise[0], size=X_source.shape)
        X_target += rng.normal(scale=noise[1], size=X_target.shape)

    dataset = DomainAwareDataset(domains=[
        (X_source, y_source, 's'),
        (X_target, y_target, 't'),
    ])
    if return_dataset:
        return dataset
    else:
        return dataset.pack(as_sources=['s'], as_targets=['t'], return_X_y=return_X_y)<|MERGE_RESOLUTION|>--- conflicted
+++ resolved
@@ -24,11 +24,6 @@
 
 
 def _generate_data_2d_classif(
-<<<<<<< HEAD
-        n_samples, rng, mu_regression=None,
-        sigma_regression=None,
-        regression_scaling_constant=27, label='binary'):
-=======
     n_samples,
     rng,
     mu_regression=None,
@@ -36,7 +31,6 @@
     regression_scaling_constant=27,
     label='binary'
 ):
->>>>>>> a725add2
     """Generate 2d classification data.
 
     Parameters
@@ -118,11 +112,6 @@
 
 
 def _generate_data_2d_classif_subspace(
-<<<<<<< HEAD
-        n_samples, rng, mu_regression=None,
-        sigma_regression=None,
-        regression_scaling_constant=27, label='binary'):
-=======
     n_samples,
     rng,
     mu_regression=None,
@@ -130,7 +119,6 @@
     regression_scaling_constant=27,
     label='binary'
 ):
->>>>>>> a725add2
     """Generate 2d classification data.
 
     Parameters
@@ -148,17 +136,10 @@
     regression_scaling_constant: float, default=27
         Constant by which we multiply the y-value when label=='regression'
         When it's value is None, it will be changed to be teh default one
-<<<<<<< HEAD
-    label : tuple, default='binary'
-        If 'binary, return binary class
-        If 'multiclass', return multiclass
-        if 'regression', return regression's y-values
-=======
     label : str, default='binary'
         If 'binary, return binary class.
         If 'multiclass', return multiclass.
         If 'regression', return regression's y-values
->>>>>>> a725add2
     """
     if mu_regression is None:
         mu_regression = 0
