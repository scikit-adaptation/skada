# Author: Theo Gnassounou <theo.gnassounou@inria.fr>
#         Remi Flamary <remi.flamary@polytechnique.edu>
#         Oleksii Kachaiev <kachayev@gmail.com>
#
# License: BSD 3-Clause

import numbers

import numpy as np
from scipy import signal
from scipy.fftpack import rfft, irfft
from scipy.stats import multivariate_normal
from sklearn.datasets import make_blobs

from ._base import DomainAwareDataset


def _generate_unif_circle(n_samples, rng):
    angle = rng.rand(n_samples, 1) * 2 * np.pi
    r = np.sqrt(rng.rand(n_samples, 1))
    x = np.concatenate((r * np.cos(angle), r * np.sin(angle)), 1)
    return x


def _generate_data_2d_classif(
        n_samples, rng, mu_regression=None,
        sigma_regression=None,
        regression_scaling_constant=27, label='binary'):
    """Generate 2d classification data.

    Parameters
    ----------
    n_samples : int
        It is the total number of points among one clusters.
        At the end the number of point are 8*n_samples
    rng : random generator
        Generator for dataset creation
<<<<<<< HEAD
    label : str, default='binary'
        If 'binary, return binary class.
        If 'multiclass', return multiclass.
        If 'regression', return regression's y-values
=======
    mu_regression : np.array, default=np.array([0, 0])
        Will only be used if label=='regression'
        When it's value is None, it will be changed to be teh default one
    sigma_regression : np.array, default=np.array([[1, 0], [0, 1]])
        Will only be used if label=='regression'
        When it's value is None, it will be changed to be teh default one
    regression_scaling_constant: float, default=27
        Constant by which we multiply the y-value when label=='regression'
    label : tuple, default='binary'
        If 'binary, return binary class
        If 'multiclass', return multiclass
        if 'regression', return regression's y-values
>>>>>>> cb96ef70
    """
    if mu_regression is None:
        mu_regression = np.array([0, 0])
    if sigma_regression is None:
        sigma_regression = np.array([[1, 0], [0, 1]])

    n2 = n_samples
    n1 = n2 * 4
    # make data of class 1
    Sigma1 = np.array([[2, -0.5], [-0.5, 2]])
    mu1 = np.array([2, 2])
    x1 = _generate_unif_circle(n1, rng).dot(Sigma1) + mu1[None, :]

    # make data of the first cluster of class 2
    Sigma2 = np.array([[0.15, 0], [0, 0.3]])
    mu2 = np.array([-1.5, 3])

    x21 = rng.randn(n2, 2).dot(Sigma2) + mu2[None, :]

    # make data of the second cluster of class 2
    Sigma2 = np.array([[0.2, -0.1], [-0.1, 0.2]])
    mu2 = np.array([-0.5, 1])

    x22 = rng.randn(n2, 2).dot(Sigma2) + mu2[None, :]

    # make data of the third cluster of class 2
    Sigma2 = np.array([[0.17, -0.05], [-0.05, 0.17]])
    mu2 = np.array([1, -0.4])

    x23 = rng.randn(n2, 2).dot(Sigma2) + mu2[None, :]

    # make data of the fourth cluster of class 2
    Sigma2 = np.array([[0.3, -0.0], [-0.0, 0.15]])
    mu2 = np.array([3, -1])

    x24 = rng.randn(n2, 2).dot(Sigma2) + mu2[None, :]

    # concatenate data
    x = np.concatenate((x1, x21, x22, x23, x24), 0)

    # make labels
    if label == 'binary':
        y = np.concatenate((np.zeros(n1), np.ones(4 * n2)), 0)
        y = y.astype(int)
    elif label == 'multiclass':
        y = np.zeros(n1)
        for i in range(4):
            y = np.concatenate((y, (i + 1) * np.ones(n2)), 0)
            y = y.astype(int)
    elif label == 'regression':
        # create label y with gaussian distribution
        normal_rv = multivariate_normal(mu_regression, sigma_regression)
        y = normal_rv.pdf(x) * regression_scaling_constant
    else:
        raise ValueError(f"Invalid label value: {label}. The label should either be "
                         "'binary', 'multiclass' or 'regression'")
    return x, y


def _generate_data_2d_classif_subspace(
        n_samples, rng, mu_regression=None,
        sigma_regression=None,
        regression_scaling_constant=27, label='binary'):
    """Generate 2d classification data.

    Parameters
    ----------
    n_samples : int
        It is the total number of points among one clusters.
        At the end the number of point are 8*n_samples
    rng : random generator
        Generator for dataset creation
<<<<<<< HEAD
    label : str, default='binary'
=======
    mu_regression : float, default=0.
        Will only be used if label=='regression'
    sigma_regression : float, default=1.
        Will only be used if label=='regression'
        When it's value is None, it will be changed to be teh default one
    regression_scaling_constant: float, default=27
        Constant by which we multiply the y-value when label=='regression'
        When it's value is None, it will be changed to be teh default one
    label : tuple, default='binary'
>>>>>>> cb96ef70
        If 'binary, return binary class
        If 'multiclass', return multiclass
        If 'regression', return regression's y-values
    """
    if mu_regression is None:
        mu_regression = 0
    if sigma_regression is None:
        sigma_regression = 1

    n2 = n_samples
    n1 = n2 * 2
    # make data of class 1
    Sigma1 = np.array([[0.5, 0], [0, 0.5]])
    mu1 = np.array([-1, 1])
    x1 = rng.randn(n1, 2).dot(Sigma1) + mu1[None, :]

    # make data of the first cluster of class 2
    Sigma2 = np.array([[0.1, 0], [0, 0.1]])
    mu2 = np.array([1.5, 0.5])

    x21 = rng.randn(n2, 2).dot(Sigma2) + mu2[None, :]

    # make data of the second cluster of class 2
    Sigma2 = np.array([[0.2, 0], [0, 0.2]])
    mu2 = np.array([-0.5, -1.5])

    x22 = rng.randn(n2, 2).dot(Sigma2) + mu2[None, :]

    # concatenate data
    x = np.concatenate((x1, x21, x22), 0)

    # make labels
    if label == 'binary':
        y = np.concatenate((np.zeros(n1), np.ones(2 * n2)), 0)
        y = y.astype(int)
    elif label == 'multiclass':
        y = np.zeros(n1)
        k = 4
        if n1 % k != 0:
            raise ValueError(f"Invalid value: {n_samples}. This value "
                             "multiplied by 2 should be a multiple from {k}")
        for i in range(k):
            y = np.concatenate((y, (i + 1) * np.ones(n1//k)), 0)
            y = y.astype(int)
    elif label == 'regression':
        # create label y with gaussian distribution
        normal_rv = multivariate_normal(mu_regression, sigma_regression)
        # We project on the line: y=x
        X_projected = (x[:, 0] + x[:, 1]) / 2
        y = normal_rv.pdf(X_projected) * regression_scaling_constant
    else:
        raise ValueError(f"Invalid label value: {label}. The label should either be "
                         "'binary', 'multiclass' or 'regression'")
    return x, y


def _generate_data_from_moons(n_samples, index, rng):
    """Generate two gaussian clusters with centers draw from two moons.

    Parameters
    ----------
    n_samples : int
        It is the total number of points among one cluster.
    index : float,
        Give the position fo the centers in the moons
    rng : random generator
        Generator for dataset creation
    """
    n_samples_circ = 100
    outer_circ_x = np.cos(np.linspace(0, np.pi, n_samples_circ))
    outer_circ_y = np.sin(np.linspace(0, np.pi, n_samples_circ))
    inner_circ_x = 1 - np.cos(np.linspace(0, np.pi, n_samples_circ))
    inner_circ_y = 1 - np.sin(np.linspace(0, np.pi, n_samples_circ)) - 0.5

    index = int(index * n_samples_circ)
    cov = [[0.01, 0], [0, 0.01]]
    center1 = np.array([outer_circ_x[index], outer_circ_y[index]])
    center2 = np.array([inner_circ_x[index], inner_circ_y[index]])

    X = np.concatenate(
        [rng.multivariate_normal(center1, cov, size=n_samples),
         rng.multivariate_normal(center2, cov, size=n_samples)]
    )
    y = np.concatenate(
        [np.zeros(n_samples),
         np.ones(n_samples)]
    )

    return X, y


def _generate_signal_with_peak_frequency(
    n_samples,
    n_channels,
    input_size,
    frequencies,
    band_size,
    sigma_freq,
    fs,
    rng
):
    X = []
    y = []
    n_classes, n_frequencies = frequencies.shape
    for n_class in range(n_classes):
        X_new = np.zeros((n_samples, n_channels, input_size))
        for n_frequency in range(n_frequencies):
            channel_weights = rng.uniform(0.5, 1, size=(n_channels))
            X_random = rng.normal(0, 1, size=(n_samples, n_channels, input_size))
            for i in range(n_samples):
                frequency = rng.normal(
                    frequencies[n_class, n_frequency], sigma_freq*band_size
                ) + 1e-5
                if frequency < 0:
                    frequency = -frequency
                sos = signal.butter(
                    10,
                    [frequency,
                     frequency + band_size],
                    'bandpass',
                    fs=fs,
                    output='sos'
                )

                X_filtered = signal.sosfilt(sos, X_random[i])

                for j in range(n_channels):
                    X_fft = rfft(X_filtered[:, j])
                    X_filtered[:, j] = irfft(X_fft * channel_weights[j])
                X_new[i] += X_filtered
        X.append(X_new)
        y.append([n_class for _ in range(n_samples)])
    X = np.concatenate(X)
    y = np.concatenate(y)
    return X, y


def make_shifted_blobs(
    n_samples=100,
    n_features=2,
    shift=0.10,
    noise=None,
    centers=None,
    cluster_std=1.0,
    random_state=None,
    return_X_y=True,
    return_dataset=False,
):
    """Generate source and shift target isotropic Gaussian blobs .

    Parameters
    ----------
    n_samples : int, default=100
        It is the total number of points equally divided among clusters.
    n_features : int, default=2
        The number of features for each sample.
    shift : float or array like, default=0.10
        If float, it is the value of the translation for every target feature.
        If array_like, each element of the sequence indicates the value of
        the translation for each target features.
    noise : float or array_like, default=None
        If float, standard deviation of Gaussian noise added to the data.
        If array-like, each element of the sequence indicate standard
        deviation of Gaussian noise added to the source and target data.
    centers : int or ndarray of shape (n_centers, n_features), default=None
        The number of centers to generate, or the fixed center locations.
        If n_samples is an int and centers is None, 3 centers are generated.
        If n_samples is array-like, centers must be
        either None or an array of length equal to the length of n_samples.
    cluster_std : float or array-like of float, default=1.0
        The standard deviation of the clusters.
    shuffle : bool, default=True
        Shuffle the samples.
    random_state : int, RandomState instance or None, default=None
        Determines random number generation for dataset creation. Pass an int
        for reproducible output across multiple function calls.
    return_X_y : boolean, optional (default=True)
        Returns source and target dataset as a pair of (X, y) tuples (for
        the source and the target respectively). Otherwise returns tuple of
        (X, y, sample_domain) where `sample_domain` is a categorical label
        for the domain where sample is taken.
    return_dataset : boolean, optional (default=False)
        When set to `True`, the function returns
        :class:`~skada.datasets.DomainAwareDataset` object.

    Returns
    -------
    (X, y, sample_domain) : tuple if `return_X_y=True`
        Tuple of (data, target, sample_domain), see the description below.

    data : :class:`~sklearn.utils.Bunch`
        Dictionary-like object, with the following attributes.

        X: ndarray
            Samples from all sources and all targets given.
        y : ndarray
            Labels from all sources and all targets.
        sample_domain : ndarray
            The integer label for domain the sample was taken from.
            By convention, source domains have non-negative labels,
            and target domain label is always < 0.
        domain_names : dict
            The names of domains and associated domain labels.

    dataset : :class:`~skada.datasets.DomainAwareDataset`
        Dataset object.
    """
    rng = np.random.RandomState(random_state)

    X_source, y_source = make_blobs(
        n_samples=n_samples,
        centers=centers,
        n_features=n_features,
        random_state=random_state,
        cluster_std=cluster_std,
    )

    X_target = X_source + shift
    y_target = y_source

    if isinstance(noise, numbers.Real):
        X_source += rng.normal(scale=noise, size=X_source.shape)
        X_target += rng.normal(scale=noise, size=X_target.shape)
    elif noise is not None:
        X_source += rng.normal(scale=noise[0], size=X_source.shape)
        X_target += rng.normal(scale=noise[1], size=X_target.shape)

    dataset = DomainAwareDataset(domains=[
        (X_source, y_source, 's'),
        (X_target, y_target, 't'),
    ])
    if return_dataset:
        return dataset
    else:
        return dataset.pack(as_sources=['s'], as_targets=['t'], return_X_y=return_X_y)


def make_shifted_datasets(
    n_samples_source=100,
    n_samples_target=100,
    shift="covariate_shift",
    noise=None,
    label='binary',
    ratio=0.9,
    mean=1,
    sigma=0.7,
    gamma=2,
    mu_regression=None,
    sigma_regression=None,
    regression_scaling_constant=27,
    center=((0, 2)),
    random_state=None,
    return_X_y=True,
    return_dataset=False,
):
    """Generate source and shift target.

    Parameters
    ----------
    n_samples_source : int, default=100
        It is the total number of points among one
        source clusters. At the end 8*n_samples points.
    n_samples_target : int, default=100
        It is the total number of points among one
        target clusters. At the end 8*n_samples points.
    shift : tuple, default='covariate_shift'
        Choose the nature of the shift.
        If 'covariate_shift', use covariate shift.
        If 'target_shift', use target shift.
        If 'concept_drift', use concept drift.
        If 'subspace', a subspace where the classes are separable
        independently of the domains exists.
        See detailed description of each shift in [1]_.
    noise : float or array_like, default=None
        If float, standard deviation of Gaussian noise added to the data.
        If array-like, each element of the sequence indicate standard
        deviation of Gaussian noise added to the source and target data.
    label : str, default='binary'
        If 'binary, generates binary class labels.
        If 'multiclass', generates multiclass labels.
        If 'regression', generates regression's y-values.
    ratio : float, default=0.9
        Ratio of the number of data in class 1 selected
        in the target shift and the sample_selection bias
    mean : float, default=1
        value of the translation in the concept drift.
    sigma : float, default=0.7
        multiplicative value of the concept drift.
    mu_regression : np.array|float, default=None
        Will only be used if label=='regression'
        should be 2x1 matrix when shift != 'subspace'
        should be a scalar when shift == 'subspace'
    sigma_regression : np.array|float, default=None
        Will only be used if label=='regression'
        should be a 2x2 matrix when shift != 'subspace'
        should be a scalar when shift == 'subspace'
    regression_scaling_constant: float, default=27
        Constant by which we multiply the y-value when label=='regression'
    gamma :  float, default=2
        Parameter of the RBF kernel.
    center : array-like of shape (1, 2), default=((0, 2))
        Center of the distribution.
    random_state : int, RandomState instance or None, default=None
        Determines random number generation for dataset creation. Pass an int
        for reproducible output across multiple function calls.
    return_X_y : boolean, optional (default=True)
        Returns source and target dataset as a pair of (X, y) tuples (for
        the source and the target respectively). Otherwise returns tuple of
        (X, y, sample_domain) where `sample_domain` is a categorical label
        for the domain where sample is taken.
    return_dataset : boolean, optional (default=False)
        When set to `True`, the function returns
        :class:`~skada.datasets.DomainAwareDataset` object.

    Returns
    -------
    (X, y, sample_domain) : tuple if `return_X_y=True`
        Tuple of (data, target, sample_domain), see the description below.

    data : :class:`~sklearn.utils.Bunch`
        Dictionary-like object, with the following attributes.

        X: ndarray
            Samples from all sources and all targets given.
        y : ndarray
            Labels from all sources and all targets.
        sample_domain : ndarray
            The integer label for domain the sample was taken from.
            By convention, source domains have non-negative labels,
            and target domain label is always < 0.
        domain_names : dict
            The names of domains and associated domain labels.

    dataset : :class:`~skada.datasets.DomainAwareDataset`
        Dataset object.

    References
    ----------
    .. [1]  Moreno-Torres, J. G., Raeder, T., Alaiz-Rodriguez,
            R., Chawla, N. V., and Herrera, F. (2012).
            A unifying view on dataset shift in classification.
            Pattern recognition, 45(1):521-530.
    """

    rng = np.random.RandomState(random_state)
    X_source, y_source = _generate_data_2d_classif(
        n_samples_source, rng, mu_regression,
        sigma_regression, regression_scaling_constant, label)

    if shift == "covariate_shift":
        n_samples_target_temp = n_samples_target * 100
        X_target, y_target = _generate_data_2d_classif(
            n_samples_target_temp, rng, mu_regression,
            sigma_regression, regression_scaling_constant, label)

        w = np.exp(-gamma * np.sum((X_target - np.array(center)) ** 2, 1))
        w /= w.sum()

        isel = rng.choice(len(w), size=(8 * n_samples_target,), replace=False, p=w)

        X_target = X_target[isel]
        y_target = y_target[isel]

    elif shift == "target_shift":
        n_samples_target_temp = n_samples_target * 3
        X_target, y_target = _generate_data_2d_classif(
            n_samples_target_temp, rng, mu_regression,
            sigma_regression, regression_scaling_constant, label)

        n_samples1 = int(8 * n_samples_target * ratio)
        n_samples2 = 8 * n_samples_target - n_samples1
        isel1 = rng.choice(
            8 * n_samples_target_temp // 2,
            size=(n_samples1,),
            replace=False
        )
        isel2 = (
            rng.choice(
                8 * n_samples_target_temp // 2,
                size=(n_samples2,),
                replace=False
            )
        ) + 8 * n_samples_target_temp // 2
        isel = np.concatenate((isel1, isel2))

        X_target = X_target[isel]
        y_target = y_target[isel]

    elif shift == "concept_drift":
        X_target, y_target = _generate_data_2d_classif(
            n_samples_target, rng, mu_regression,
            sigma_regression, regression_scaling_constant, label)
        X_target = X_target * sigma + mean

    elif shift == "subspace":
        X_source, y_source = _generate_data_2d_classif_subspace(
            n_samples_source, rng, mu_regression,
            sigma_regression, regression_scaling_constant, label)
        X_target, y_target = _generate_data_2d_classif_subspace(
            n_samples_target, rng, mu_regression,
            sigma_regression, regression_scaling_constant, label)
        X_target *= -1

    else:
        raise ValueError(f"Invalid shift value: {shift}. The shift should either be "
                         "'covariate_shift', 'target_shift', 'concept_drift' "
                         "or 'subspace'")

    if isinstance(noise, numbers.Real):
        X_source += rng.normal(scale=noise, size=X_source.shape)
        X_target += rng.normal(scale=noise, size=X_target.shape)
    elif noise is not None:
        X_source += rng.normal(scale=noise[0], size=X_source.shape)
        X_target += rng.normal(scale=noise[1], size=X_target.shape)

    dataset = DomainAwareDataset(domains=[
        (X_source, y_source, 's'),
        (X_target, y_target, 't'),
    ])
    if return_dataset:
        return dataset
    else:
        return dataset.pack(as_sources=['s'], as_targets=['t'], return_X_y=return_X_y)


def make_dataset_from_moons_distribution(
    n_samples_source=10,
    n_samples_target=10,
    noise=None,
    pos_source=0.1,
    pos_target=0.2,
    random_state=None,
    return_X_y=True,
    return_dataset=False,
):
    """Make dataset from moons.

    Parameters
    ----------
    n_samples_source : int, default=100
        It is the total number of points among one
        source cluster.
    n_samples_target : int, default=100
        It is the total number of points among one
        target cluster.
    noise : float or array_like, default=None
        If float, standard deviation of Gaussian noise added to the data.
        If array-like, each element of the sequence indicate standard
        deviation of Gaussian noise added to the source and target data.
    pos_source : float or array-like, default=0.1
        If float, indicate the center of the source cluster.
        If array-like, each element of the sequence indicates the position
        of the center of each source cluster.
    pos_target : float or array-like, default=0.2
        If float, indicate the center of the source cluster.
        If array-like, each element of the sequence indicates the position
        of the center of each target cluster.
    random_state : int, RandomState instance or None, default=None
        Determines random number generation for dataset creation. Pass an int
        for reproducible output across multiple function calls.
    return_X_y : boolean, optional (default=True)
        Returns source and target dataset as a pair of (X, y) tuples (for
        the source and the target respectively). Otherwise returns tuple of
        (X, y, sample_domain) where `sample_domain` is a categorical label
        for the domain where sample is taken.
    return_dataset : boolean, optional (default=False)
        When set to `True`, the function returns
        :class:`~skada.datasets.DomainAwareDataset` object.

    Returns
    -------
    (X, y, sample_domain) : tuple if `return_X_y=True`
        Tuple of (data, target, sample_domain), see the description below.

    data : :class:`~sklearn.utils.Bunch`
        Dictionary-like object, with the following attributes.

        X: ndarray
            Samples from all sources and all targets given.
        y : ndarray
            Labels from all sources and all targets.
        sample_domain : ndarray
            The integer label for domain the sample was taken from.
            By convention, source domains have non-negative labels,
            and target domain label is always < 0.
        domain_names : dict
            The names of domains and associated domain labels.

    dataset : :class:`~skada.datasets.DomainAwareDataset`
        Dataset object.
    """
    rng = np.random.RandomState(random_state)

    dataset = DomainAwareDataset(domains=[])
    sources = []
    targets = []

    if isinstance(pos_source, numbers.Real):
        X_source, y_source = _generate_data_from_moons(
            n_samples_source, pos_source, rng
        )
        if isinstance(noise, numbers.Real):
            X_source += rng.normal(scale=noise, size=X_source.shape)
        elif noise is not None:
            X_source += rng.normal(scale=noise[0], size=X_source.shape)
        dataset.add_domain(X_source, y_source, 's')
        sources.append('s')
    else:
        for i, pos in enumerate(pos_source):
            X, y = _generate_data_from_moons(n_samples_source, pos, rng)
            if isinstance(noise, numbers.Real):
                X += rng.normal(scale=noise, size=X.shape)
            elif noise is not None:
                X += rng.normal(scale=noise[0], size=X.shape)
            dataset.add_domain(X, y, 's{}'.format(i))
            sources.append('s{}'.format(i))

    if isinstance(pos_target, numbers.Real):
        X_target, y_target = _generate_data_from_moons(
            n_samples_target, pos_target, rng
        )
        if isinstance(noise, numbers.Real):
            X_target += rng.normal(scale=noise, size=X_target.shape)
        elif noise is not None:
            X_target += rng.normal(scale=noise[1], size=X_target.shape)
        dataset.add_domain(X_target, y_target, 't')
        targets.append('t')
    else:
        for i, pos in enumerate(pos_target):
            X, y = _generate_data_from_moons(n_samples_target, pos, rng)
            if isinstance(noise, numbers.Real):
                X += rng.normal(scale=noise, size=X.shape)
            elif noise is not None:
                X += rng.normal(scale=noise[1], size=X.shape)
            dataset.add_domain(X, y, 't{}'.format(i))
            targets.append('t{}'.format(i))

    if return_dataset:
        return dataset
    else:
        return dataset.pack(
            as_sources=sources, as_targets=targets, return_X_y=return_X_y
        )


def make_variable_frequency_dataset(
    n_samples_source=10,
    n_samples_target=10,
    n_channels=1,
    n_frequencies=1,
    n_classes=3,
    delta_f=1,
    band_size=1,
    sigma_freq=0.25,
    sigma_ch=1,
    noise=None,
    random_state=None,
    return_X_y=True,
    return_dataset=False,
):
    """Make dataset with different peak frequency.

    Parameters
    ----------
    n_samples_source : int, default=100
        It is the total number of points among one
        source cluster.
    n_samples_target : int, default=100
        It is the total number of points among one
        target cluster.
    n_channels : int, default=1
        Number of channels in the signal.
    n_frequency_source : int, default=1
        Number of channels which generate frequency peak and propagate
        to other channels.
    n_classes : int, default=3
        Number of classes in the signals. One class correspond to a
        specific frequency band.
    delta_f : float, default=1
        Band frequency shift of the target data.
    band_size :  float, default=1
        Size of the frequency band.
    sigma_ch : float, default=1
        Std for the gaussian on the channels.
    noise : float or array_like, default=None
        If float, standard deviation of Gaussian noise added to the data.
        If array-like, each element of the sequence indicate standard
        deviation of Gaussian noise added to the source and target data.
    random_state : int, RandomState instance or None, default=None
        Determines random number generation for dataset creation. Pass an int
        for reproducible output across multiple function calls.
    return_X_y : boolean, optional (default=True)
        Returns source and target dataset as a pair of (X, y) tuples (for
        the source and the target respectively). Otherwise returns tuple of
        (X, y, sample_domain) where `sample_domain` is a categorical label
        for the domain where sample is taken.
    return_dataset : boolean, optional (default=False)
        When set to `True`, the function returns
        :class:`~skada.datasets.DomainAwareDataset` object.

    Returns
    -------
    (X, y, sample_domain) : tuple if `return_X_y=True`
        Tuple of (data, target, sample_domain), see the description below.

    data : :class:`~sklearn.utils.Bunch`
        Dictionary-like object, with the following attributes.

        X: ndarray
            Samples from all sources and all targets given.
        y : ndarray
            Labels from all sources and all targets.
        sample_domain : ndarray
            The integer label for domain the sample was taken from.
            By convention, source domains have non-negative labels,
            and target domain label is always < 0.
        domain_names : dict
            The names of domains and associated domain labels.

    dataset : :class:`~skada.datasets.DomainAwareDataset`
        Dataset object.
    """

    rng = np.random.RandomState(random_state)
    input_size = 3000
    fs = 100
    highest_frequency = 15
    frequencies = rng.choice(
        highest_frequency, size=(n_classes, n_frequencies), replace=False
    )

    X_source, y_source = _generate_signal_with_peak_frequency(
        n_samples_source,
        n_channels,
        input_size,
        frequencies,
        band_size,
        sigma_freq,
        fs,
        rng
    )

    X_target, y_target = _generate_signal_with_peak_frequency(
        n_samples_target,
        n_channels,
        input_size,
        frequencies + delta_f,
        band_size,
        sigma_freq,
        fs,
        rng
    )

    if isinstance(noise, numbers.Real):
        X_source += rng.normal(scale=noise, size=X_source.shape)
        X_target += rng.normal(scale=noise, size=X_target.shape)
    elif noise is not None:
        X_source += rng.normal(scale=noise[0], size=X_source.shape)
        X_target += rng.normal(scale=noise[1], size=X_target.shape)

    dataset = DomainAwareDataset(domains=[
        (X_source, y_source, 's'),
        (X_target, y_target, 't'),
    ])
    if return_dataset:
        return dataset
    else:
        return dataset.pack(as_sources=['s'], as_targets=['t'], return_X_y=return_X_y)<|MERGE_RESOLUTION|>--- conflicted
+++ resolved
@@ -23,9 +23,13 @@
 
 
 def _generate_data_2d_classif(
-        n_samples, rng, mu_regression=None,
-        sigma_regression=None,
-        regression_scaling_constant=27, label='binary'):
+    n_samples,
+    rng,
+    mu_regression=None,
+    sigma_regression=None,
+    regression_scaling_constant=27,
+    label='binary'
+):
     """Generate 2d classification data.
 
     Parameters
@@ -35,12 +39,6 @@
         At the end the number of point are 8*n_samples
     rng : random generator
         Generator for dataset creation
-<<<<<<< HEAD
-    label : str, default='binary'
-        If 'binary, return binary class.
-        If 'multiclass', return multiclass.
-        If 'regression', return regression's y-values
-=======
     mu_regression : np.array, default=np.array([0, 0])
         Will only be used if label=='regression'
         When it's value is None, it will be changed to be teh default one
@@ -50,10 +48,9 @@
     regression_scaling_constant: float, default=27
         Constant by which we multiply the y-value when label=='regression'
     label : tuple, default='binary'
-        If 'binary, return binary class
-        If 'multiclass', return multiclass
-        if 'regression', return regression's y-values
->>>>>>> cb96ef70
+        If 'binary, return binary class.
+        If 'multiclass', return multiclass.
+        If 'regression', return regression's y-values
     """
     if mu_regression is None:
         mu_regression = np.array([0, 0])
@@ -114,9 +111,13 @@
 
 
 def _generate_data_2d_classif_subspace(
-        n_samples, rng, mu_regression=None,
-        sigma_regression=None,
-        regression_scaling_constant=27, label='binary'):
+    n_samples,
+    rng,
+    mu_regression=None,
+    sigma_regression=None,
+    regression_scaling_constant=27,
+    label='binary'
+):
     """Generate 2d classification data.
 
     Parameters
@@ -126,9 +127,6 @@
         At the end the number of point are 8*n_samples
     rng : random generator
         Generator for dataset creation
-<<<<<<< HEAD
-    label : str, default='binary'
-=======
     mu_regression : float, default=0.
         Will only be used if label=='regression'
     sigma_regression : float, default=1.
@@ -137,10 +135,9 @@
     regression_scaling_constant: float, default=27
         Constant by which we multiply the y-value when label=='regression'
         When it's value is None, it will be changed to be teh default one
-    label : tuple, default='binary'
->>>>>>> cb96ef70
-        If 'binary, return binary class
-        If 'multiclass', return multiclass
+    label : str, default='binary'
+        If 'binary, return binary class.
+        If 'multiclass', return multiclass.
         If 'regression', return regression's y-values
     """
     if mu_regression is None:
