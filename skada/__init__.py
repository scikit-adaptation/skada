# Author: Theo Gnassounou <theo.gnassounou@inria.fr>
#         Remi Flamary <remi.flamary@polytechnique.edu>
#         Oleksii Kachaiev <kachayev@gmail.com>
#
# License: BSD 3-Clause

import sklearn

from .version import __version__  # noqa: F401
from . import model_selection
from . import metrics
from .base import BaseAdapter, PerDomain, Shared, SelectSource, SelectTarget, SelectSourceTarget
from ._mapping import (
    ClassRegularizerOTMappingAdapter,
    ClassRegularizerOTMapping,
    CORALAdapter,
    CORAL,
    EntropicOTMappingAdapter,
    EntropicOTMapping,
    LinearOTMappingAdapter,
    LinearOTMapping,
    MMDLSConSMappingAdapter,
    MMDLSConSMapping,
    OTMappingAdapter,
    OTMapping,
    MultiLinearMongeAlignmentAdapter
)
from ._reweight import (
    DiscriminatorReweightAdapter,
    DiscriminatorReweight,
    GaussianReweightAdapter,
    GaussianReweight,
    KLIEPReweightAdapter,
    KLIEPReweight,
    KMMReweightAdapter,
    KMMReweight,
    DensityReweightAdapter,
    DensityReweight,
    NearestNeighborReweightAdapter,
    NearestNeighborReweight,
    MMDTarSReweightAdapter,
    MMDTarSReweight
)
from ._subspace import (
    SubspaceAlignmentAdapter,
    SubspaceAlignment,
    TransferComponentAnalysisAdapter,
    TransferComponentAnalysis,
    TransferJointMatching,
    TransferJointMatchingAdapter,
    TransferSubspaceLearning,
    TransferSubspaceLearningAdapter,
)
from ._ot import (
    solve_jdot_regression,
    JDOTRegressor,
    solve_jdot_classification,
    JDOTClassifier,
    OTLabelPropAdapter,
    OTLabelProp)
from ._self_labeling import DASVMClassifier
from ._pipeline import make_da_pipeline
from .utils import source_target_split, per_domain_split


# make sure that the usage of the library is not possible
# without metadata routing being enabled in the configuration
sklearn.set_config(enable_metadata_routing=True)

__all__ = [
    "metrics",
    "model_selection",

    "BaseAdapter",
    "PerDomain",
    "Shared",
    "SelectSource",
    "SelectTarget",
    "SelectSourceTarget",

    "ClassRegularizerOTMappingAdapter",
    "ClassRegularizerOTMapping",
    "CORALAdapter",
    "CORAL",
    "EntropicOTMappingAdapter",
    "EntropicOTMapping",
    "LinearOTMappingAdapter",
    "LinearOTMapping",
    "MMDLSConSMappingAdapter",
    "MMDLSConSMapping",
    "OTMappingAdapter",
    "OTMapping",
<<<<<<< HEAD
    "MultiLinearMongeAlignmentAdapter",
=======
    "OTLabelPropAdapter",
    "OTLabelProp",

>>>>>>> 5ca27c4e

    "DiscriminatorReweightAdapter",
    "DiscriminatorReweight",
    "GaussianReweightAdapter",
    "GaussianReweight",
    "KLIEPReweightAdapter",
    "KLIEPReweight",
    "KMMReweightAdapter",
    "KMMReweight",
    "DensityReweightAdapter",
    "DensityReweight",
    "NearestNeighborReweightAdapter",
    "NearestNeighborReweight",
    "MMDTarSReweightAdapter",
    "MMDTarSReweight",

    "SubspaceAlignmentAdapter",
    "SubspaceAlignment",
    "TransferComponentAnalysisAdapter",
    "TransferComponentAnalysis",
    "TransferJointMatchingAdapter",
    "TransferJointMatching",
    "TransferSubspaceLearningAdapter",
    "TransferSubspaceLearning",

    "DASVMClassifier",
    "solve_jdot_regression",
    "JDOTRegressor",
    "solve_jdot_classification",
    "JDOTClassifier",
    "OTLabelPropAdapter",

    "make_da_pipeline",

    "source_target_split",
    "per_domain_split",
]<|MERGE_RESOLUTION|>--- conflicted
+++ resolved
@@ -90,13 +90,9 @@
     "MMDLSConSMapping",
     "OTMappingAdapter",
     "OTMapping",
-<<<<<<< HEAD
     "MultiLinearMongeAlignmentAdapter",
-=======
     "OTLabelPropAdapter",
     "OTLabelProp",
-
->>>>>>> 5ca27c4e
 
     "DiscriminatorReweightAdapter",
     "DiscriminatorReweight",
